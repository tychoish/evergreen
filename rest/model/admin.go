--- conflicted
+++ resolved
@@ -877,11 +877,8 @@
 type APIHostInitConfig struct {
 	SSHTimeoutSeconds    int64 `json:"ssh_timeout_secs"`
 	HostThrottle         int   `json:"host_throttle"`
-<<<<<<< HEAD
 	ProvisioningThrottle int   `json:"provisioning_throttle"`
-=======
 	CloudStatusBatchSize int   `json:"cloud_batch_size"`
->>>>>>> c12773e0
 }
 
 func (a *APIHostInitConfig) BuildFromService(h interface{}) error {
@@ -889,11 +886,8 @@
 	case evergreen.HostInitConfig:
 		a.SSHTimeoutSeconds = v.SSHTimeoutSeconds
 		a.HostThrottle = v.HostThrottle
-<<<<<<< HEAD
 		a.ProvisioningThrottle = v.ProvisioningThrottle
-=======
 		a.CloudStatusBatchSize = v.CloudStatusBatchSize
->>>>>>> c12773e0
 	default:
 		return errors.Errorf("%T is not a supported type", h)
 	}
@@ -904,11 +898,8 @@
 	return evergreen.HostInitConfig{
 		SSHTimeoutSeconds:    a.SSHTimeoutSeconds,
 		HostThrottle:         a.HostThrottle,
-<<<<<<< HEAD
 		ProvisioningThrottle: a.ProvisioningThrottle,
-=======
 		CloudStatusBatchSize: a.CloudStatusBatchSize,
->>>>>>> c12773e0
 	}, nil
 }
 
