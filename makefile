--- conflicted
+++ resolved
@@ -3,13 +3,8 @@
 buildDir := bin
 tmpDir := $(abspath $(buildDir)/tmp)
 nodeDir := public
-<<<<<<< HEAD
-packages := $(name) agent operations cloud command db util plugin units graphql
+packages := $(name) agent operations cloud cloud-userdata command db util plugin units graphql
 packages += thirdparty auth scheduler model validator service repotracker
-=======
-packages := $(name) agent operations cloud cloud-userdata command db util plugin units graphql
-packages += thirdparty auth scheduler model validator service monitor repotracker
->>>>>>> fa97be82
 packages += model-patch model-artifact model-host model-build model-event model-task model-user model-distro model-manifest model-testresult
 packages += model-grid rest-client rest-data rest-route rest-model migrations trigger model-alertrecord model-notification model-stats model-reliability
 lintOnlyPackages := testutil model-manifest
