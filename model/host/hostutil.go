package host

import (
	"bytes"
	"context"
	"encoding/json"
	"fmt"
	"math/rand"
	"net"
	"os/exec"
	"path/filepath"
	"regexp"
	"strings"
	"syscall"
	"time"

	"github.com/evergreen-ci/certdepot"
	"github.com/evergreen-ci/evergreen"
	"github.com/evergreen-ci/evergreen/model/distro"
	"github.com/evergreen-ci/evergreen/model/user"
	"github.com/evergreen-ci/evergreen/util"
	"github.com/mongodb/grip"
	"github.com/mongodb/grip/message"
	"github.com/mongodb/grip/send"
	"github.com/mongodb/jasper"
	jcli "github.com/mongodb/jasper/cli"
	"github.com/mongodb/jasper/options"
	"github.com/mongodb/jasper/rpc"
	"github.com/pkg/errors"
	"go.mongodb.org/mongo-driver/bson"
)

// SetupCommand returns the command to run the host setup script.
func (h *Host) SetupCommand() string {
	cmd := fmt.Sprintf("cd %s && ./%s host setup", h.Distro.HomeDir(), h.Distro.BinaryName())

	if h.Distro.SetupAsSudo {
		cmd += " --setup_as_sudo"
	}

	cmd += fmt.Sprintf(" --working_directory=%s", h.Distro.WorkDir)

	return cmd
}

// TearDownCommand returns a command for running a teardown script on a host.
func (h *Host) TearDownCommand() string {
	return fmt.Sprintf("cd %s && ./%s host teardown", h.Distro.HomeDir(), h.Distro.BinaryName())
}

// TearDownCommandOverSSH returns a command for running a teardown script on a host. This command
// runs if there is a problem running host teardown with the agent and is intended only as a
// backstop if multiple agent deploys interfere with one another
// (https://jira.mongodb.org/browse/EVG-5972). It likely can be removed after work to improve amboy
// job locking or the SSH dependency.
func TearDownCommandOverSSH() string {
	chmod := ChmodCommandWithSudo(context.Background(), evergreen.TeardownScriptName, false).Args
	chmodString := strings.Join(chmod, " ")
	sh := ShCommandWithSudo(context.Background(), evergreen.TeardownScriptName, false).Args
	shString := strings.Join(sh, " ")
	return fmt.Sprintf("%s && %s", chmodString, shString)
}

func ShCommandWithSudo(ctx context.Context, script string, sudo bool) *exec.Cmd {
	if sudo {
		return exec.CommandContext(ctx, "sudo", "sh", script)
	}
	return exec.CommandContext(ctx, "sh", script)
}

func ChmodCommandWithSudo(ctx context.Context, script string, sudo bool) *exec.Cmd {
	args := []string{}
	if sudo {
		args = append(args, "sudo")
	}
	args = append(args, "chmod", "+x", script)
	return exec.CommandContext(ctx, args[0], args[1:]...)
}

// CurlCommand returns the command to curl the evergreen client.
func (h *Host) CurlCommand(settings *evergreen.Settings) string {
	return strings.Join(h.curlCommands(settings, ""), " && ")
}

// CurlCommandWithRetry is the same as CurlCommand but retries the request.
func (h *Host) CurlCommandWithRetry(settings *evergreen.Settings, numRetries, maxRetrySecs int) string {
	var retryArgs string
	if numRetries != 0 && maxRetrySecs != 0 {
		retryArgs = " " + curlRetryArgs(numRetries, maxRetrySecs)
	}
	return strings.Join(h.curlCommands(settings, retryArgs), " && ")
}

func (h *Host) curlCommands(settings *evergreen.Settings, curlArgs string) []string {
	return []string{
		fmt.Sprintf("cd %s", h.Distro.HomeDir()),
		fmt.Sprintf("curl -LO '%s'%s", h.ClientURL(settings), curlArgs),
		fmt.Sprintf("chmod +x %s", h.Distro.BinaryName()),
	}
}

// Constants representing default curl retry arguments.
const (
	CurlDefaultNumRetries = 10
	CurlDefaultMaxSecs    = 100
)

func curlRetryArgs(numRetries, maxSecs int) string {
	return fmt.Sprintf("--retry %d --retry-max-time %d", numRetries, maxSecs)
}

// ClientURL returns the URL used to get the latest Evergreen client version.
func (h *Host) ClientURL(settings *evergreen.Settings) string {
	return fmt.Sprintf("%s/%s/%s",
		strings.TrimSuffix(settings.Ui.Url, "/"),
		strings.TrimSuffix(settings.ClientBinariesDir, "/"),
		h.Distro.ExecutableSubPath())
}

const (
	// sshTimeout is the timeout for SSH commands.
	sshTimeout = 2 * time.Minute
)

// GetSSHInfo returns the information necessary to SSH into this host.
func (h *Host) GetSSHInfo() (*util.StaticHostInfo, error) {
	hostInfo, err := util.ParseSSHInfo(h.Host)
	if err != nil {
		return nil, errors.Wrapf(err, "error parsing ssh info %s", h.Host)
	}
	if hostInfo.User == "" {
		hostInfo.User = h.User
	}

	return hostInfo, nil
}

// GetSSHOptions returns the options to SSH into this host.
// EVG-6389: this currently relies on the fact that the EC2 provider has a
// single distro-level SSH key name corresponding to an existing SSH key file on
// the app servers. We should be able to handle multiple keys configured in
// admin settings rather than from a file name in distro settings.
func (h *Host) GetSSHOptions(keyPath string) ([]string, error) {
	if keyPath == "" {
		return nil, errors.New("no SSH key specified for host")
	}

	opts := []string{"-i", keyPath}
	hasKnownHostsFile := false

	for _, opt := range h.Distro.SSHOptions {
		opt = strings.Trim(opt, " \t")
		opts = append(opts, "-o", opt)
		if strings.HasPrefix(opt, "UserKnownHostsFile") {
			hasKnownHostsFile = true
		}
	}

	if !hasKnownHostsFile {
		opts = append(opts, "-o", "UserKnownHostsFile=/dev/null")
	}
	return opts, nil
}

// RunSSHCommand runs an SSH command on a remote host.
func (h *Host) RunSSHCommand(ctx context.Context, cmd string, sshOptions []string) (string, error) {
	return h.runSSHCommandWithOutput(ctx, func(c *jasper.Command) *jasper.Command {
		return c.Append(cmd)
	}, sshOptions)
}

// RunSSHCommandLiterally is the same as RunSSHCommand but passes the given
// arguments to the SSH process without performing any premature shell parsing
// on cmd.
func (h *Host) RunSSHCommandLiterally(ctx context.Context, cmd string, sshOptions []string) (string, error) {
	return h.runSSHCommandWithOutput(ctx, func(c *jasper.Command) *jasper.Command {
		return c.Add([]string{cmd})
	}, sshOptions)
}

// RunSSHShellScript runs a shell script on a remote host over SSH.
func (h *Host) RunSSHShellScript(ctx context.Context, script string, sshOptions []string) (string, error) {
	return h.runSSHCommandWithOutput(ctx, func(c *jasper.Command) *jasper.Command {
		return c.ShellScript("bash", script)
	}, sshOptions)
}

func (h *Host) runSSHCommandWithOutput(ctx context.Context, addCommands func(*jasper.Command) *jasper.Command, sshOptions []string) (string, error) {
	env := evergreen.GetEnvironment()
	hostInfo, err := h.GetSSHInfo()
	if err != nil {
		return "", errors.WithStack(err)
	}

	output := &util.CappedWriter{
		Buffer:   &bytes.Buffer{},
		MaxBytes: 1024 * 1024, // 1MB
	}

	var cancel context.CancelFunc
	ctx, cancel = context.WithTimeout(ctx, sshTimeout)
	defer cancel()

	err = addCommands(env.JasperManager().CreateCommand(ctx).Host(hostInfo.Hostname).User(hostInfo.User).
		ExtendRemoteArgs("-p", hostInfo.Port, "-t", "-t").ExtendRemoteArgs(sshOptions...).
		SetCombinedWriter(output)).Run(ctx)

	return output.String(), errors.Wrap(err, "error running SSH command")
}

// InitSystem determines the current Linux init system used by this host.
func (h *Host) InitSystem(ctx context.Context, sshOptions []string) (string, error) {
	logs, err := h.RunSSHCommand(ctx, initSystemCommand(), sshOptions)
	if err != nil {
		return "", errors.Wrapf(err, "init system command returned: %s", logs)
	}

	if strings.Contains(logs, InitSystemSystemd) {
		return InitSystemSystemd, nil
	} else if strings.Contains(logs, InitSystemSysV) {
		return InitSystemSysV, nil
	} else if strings.Contains(logs, InitSystemUpstart) {
		return InitSystemUpstart, nil
	}

	return "", errors.Errorf("could not determine init system: init system command returned: %s", logs)
}

// initSystemCommand returns the string command to determine a Linux host's
// init system. If it succeeds, it returns the init system as a string.
func initSystemCommand() string {
	return `
	if [[ -x /sbin/init ]] && /sbin/init --version 2>/dev/null | grep -i 'upstart' >/dev/null 2>&1; then
		echo 'upstart';
		exit 0;
	fi
	if file /sbin/init 2>/dev/null | grep -i 'systemd' >/dev/null 2>&1; then
		echo 'systemd';
		exit 0;
	elif file /sbin/init 2>/dev/null | grep -i 'upstart' >/dev/null 2>&1; then
		echo 'upstart'
		exit 0;
	elif file /sbin/init 2>/dev/null | grep -i 'sysv' >/dev/null 2>&1; then
		echo 'sysv'
		exit 0;
	fi
	if type systemctl >/dev/null 2>&1; then
		echo 'systemd'
		exit 0;
	fi
	if ps -p 1 2>/dev/null | grep -i 'systemd' >/dev/null 2>&1; then
		echo 'systemd';
		exit 0;
	fi
	`
}

// FetchAndReinstallJasperCommands returns the command to fetch Jasper and
// restart the service with the latest version.
func (h *Host) FetchAndReinstallJasperCommands(settings *evergreen.Settings) string {
	return strings.Join([]string{
		h.FetchJasperCommand(settings.HostJasper),
		h.ForceReinstallJasperCommand(settings),
	}, " && ")
}

// ForceReinstallJasperCommand returns the command to stop the Jasper service,
// delete the current Jasper service configuration (if it exists), install the
// new configuration, and restart the service.
func (h *Host) ForceReinstallJasperCommand(settings *evergreen.Settings) string {
	params := []string{"--host=0.0.0.0", fmt.Sprintf("--port=%d", settings.HostJasper.Port)}
	if h.Distro.BootstrapSettings.JasperCredentialsPath != "" {
		params = append(params, fmt.Sprintf("--creds_path=%s", filepath.Join(h.Distro.BootstrapSettings.RootDir, h.Distro.BootstrapSettings.JasperCredentialsPath)))
	}

	if user := h.Distro.BootstrapSettings.ServiceUser; user != "" {
		if h.Distro.IsWindows() {
			user = `.\\` + user
		}
		params = append(params, fmt.Sprintf("--user=%s", user))
		if h.ServicePassword != "" {
			params = append(params, fmt.Sprintf("--password='%s'", h.ServicePassword))
		}
	} else if h.Distro.User != "" {
		params = append(params, fmt.Sprintf("--user=%s", h.Distro.User))
	}

	if settings.Splunk.Populated() {
		params = append(params,
			fmt.Sprintf("--splunk_url=%s", settings.Splunk.ServerURL),
			fmt.Sprintf("--splunk_token_path=%s", h.splunkTokenFilePath()),
		)
		if settings.Splunk.Channel != "" {
			params = append(params, fmt.Sprintf("--splunk_channel=%s", settings.Splunk.Channel))
		}
	}

	if os, _ := h.Distro.Platform(); os == "linux" {
		if numProcs := h.Distro.BootstrapSettings.ResourceLimits.NumProcesses; numProcs != 0 {
			params = append(params, fmt.Sprintf("--limit_num_procs=%d", numProcs))
		}
		if numFiles := h.Distro.BootstrapSettings.ResourceLimits.NumFiles; numFiles != 0 {
			params = append(params, fmt.Sprintf("--limit_num_files=%d", numFiles))
		}
		if lockedMem := h.Distro.BootstrapSettings.ResourceLimits.LockedMemoryKB; lockedMem != 0 {
			params = append(params, fmt.Sprintf("--limit_locked_memory=%d", lockedMem))
		}
		if virtualMem := h.Distro.BootstrapSettings.ResourceLimits.VirtualMemoryKB; virtualMem != 0 {
			params = append(params, fmt.Sprintf("--limit_virtual_memory=%d", virtualMem))
		}
	}

	return h.jasperServiceCommand(settings.HostJasper, jcli.ForceReinstallCommand, params...)
}

// RestartJasperCommand returns the command to restart the Jasper service with
// the existing configuration.
func (h *Host) RestartJasperCommand(config evergreen.HostJasperConfig) string {
	return h.jasperServiceCommand(config, jcli.RestartCommand)
}

func (h *Host) jasperServiceCommand(config evergreen.HostJasperConfig, subCmd string, args ...string) string {
	cmd := append(jcli.BuildServiceCommand(h.jasperBinaryFilePath(config)), subCmd, jcli.RPCService)
	cmd = append(cmd, args...)
	// Jasper service commands need elevated privileges to execute. On Windows,
	// this is assuming that the command is already being run by Administrator.
	if !h.Distro.IsWindows() {
		cmd = append([]string{"sudo"}, cmd...)
	}
	return strings.Join(cmd, " ")
}

// FetchJasperCommand builds the command to download and extract the Jasper
// binary into the distro-specific binary directory.
func (h *Host) FetchJasperCommand(config evergreen.HostJasperConfig) string {
	return strings.Join(h.fetchJasperCommands(config), " && ")
}

func (h *Host) fetchJasperCommands(config evergreen.HostJasperConfig) []string {
	downloadedFile := h.jasperDownloadedFileName(config)
	extractedFile := h.jasperBinaryFileName(config)
	return []string{
		fmt.Sprintf("mkdir -m 777 -p \"%s\"", h.Distro.BootstrapSettings.JasperBinaryDir),
		fmt.Sprintf("cd \"%s\"", h.Distro.BootstrapSettings.JasperBinaryDir),
		fmt.Sprintf("curl -LO '%s/%s' %s", config.URL, downloadedFile, curlRetryArgs(CurlDefaultNumRetries, CurlDefaultMaxSecs)),
		fmt.Sprintf("tar xzf '%s'", downloadedFile),
		fmt.Sprintf("chmod +x '%s'", extractedFile),
		fmt.Sprintf("rm -f '%s'", downloadedFile),
	}
}

// jasperDownloadedFileName returns the name of the downloaded archive file that
// contains the Jasper binary.
func (h *Host) jasperDownloadedFileName(config evergreen.HostJasperConfig) string {
	os, arch := h.Distro.Platform()
	return fmt.Sprintf("%s-%s-%s-%s.tar.gz", config.DownloadFileName, os, arch, config.Version)
}

// jasperBinaryFileName return the filename of the Jasper binary.
func (h *Host) jasperBinaryFileName(config evergreen.HostJasperConfig) string {
	if h.Distro.IsWindows() {
		return config.BinaryName + ".exe"
	}
	return config.BinaryName
}

// jasperBinaryFilePath returns the full path to the Jasper binary.
func (h *Host) jasperBinaryFilePath(config evergreen.HostJasperConfig) string {
	return filepath.Join(h.Distro.BootstrapSettings.JasperBinaryDir, h.jasperBinaryFileName(config))
}

// BootstrapScript creates the user data script to bootstrap the host.
<<<<<<< HEAD
func (h *Host) BootstrapScript(settings *evergreen.Settings, creds *certdepot.Credentials, preJasperSetup, postJasperSetup []string) (string, error) {
	bashCmds := append([]string{"set -o errexit", "set -o verbose"})

	writeCredentialsCmd, err := h.WriteJasperCredentialsFilesCommands(settings.Splunk, creds)
	if err != nil {
		return "", errors.Wrap(err, "could not get command to write Jasper credentials file")
	}
=======
func (h *Host) BootstrapScript(settings *evergreen.Settings, creds *rpc.Credentials, preJasperSetup, postJasperSetup []string) (string, error) {
	bashPrefix := []string{"set -o errexit", "set -o verbose"}
>>>>>>> 9211943c

	if h.Distro.IsWindows() {
		writeCredentialsCmd, err := h.WriteJasperCredentialsFilesCommandsBuffered(settings.Splunk, creds)
		if err != nil {
			return "", errors.Wrap(err, "could not get command to write Jasper credentials file")
		}

		setupUserCmds, err := h.SetupServiceUserCommands()
		if err != nil {
			return "", errors.Wrap(err, "could not get command to set up service user")
		}

		setupJasperCmds := append(writeCredentialsCmd,
			h.FetchJasperCommand(settings.HostJasper),
			h.ForceReinstallJasperCommand(settings),
		)

		bashCmds := append(preJasperSetup, setupJasperCmds...)
		bashCmds = append(bashCmds, postJasperSetup...)

		for i := range bashCmds {
			bashCmds[i] = fmt.Sprintf("%s -l -c %s", filepath.Join(h.Distro.BootstrapSettings.RootDir, h.Distro.BootstrapSettings.ShellPath), util.PowerShellQuotedString(bashCmds[i]))
		}

		powershellCmds := append(append([]string{
			"<powershell>",
			setupUserCmds},
			bashCmds...),
			"</powershell>",
		)

		return strings.Join(powershellCmds, "\r\n"), nil
	}

	writeCredentialsCmd, err := h.WriteJasperCredentialsFilesCommands(settings.Splunk, creds)
	if err != nil {
		return "", errors.Wrap(err, "could not get command to write Jasper credentials file")
	}

	bashCmds := append(bashPrefix, preJasperSetup...)
	bashCmds = append(bashCmds, writeCredentialsCmd, h.FetchJasperCommand(settings.HostJasper), h.ForceReinstallJasperCommand(settings))
	bashCmds = append(bashCmds, postJasperSetup...)

	return strings.Join(append([]string{"#!/bin/bash"}, bashCmds...), "\n"), nil
}

// SetupServiceUserCommands returns the commands to create a passwordless
// service user in the Administrator group in Windows.
func (h *Host) SetupServiceUserCommands() (string, error) {
	if !h.Distro.IsWindows() {
		return "", nil
	}
	if h.Distro.BootstrapSettings.ServiceUser == "" {
		return "", errors.New("distro is missing service user name")
	}
	if h.ServicePassword == "" {
		if err := h.CreateServicePassword(); err != nil {
			return "", errors.Wrap(err, "could not generate service user's password")
		}
	}

	cmd := func(cmd string) string {
		return fmt.Sprintf("cmd.exe /C '%s'", cmd)
	}

	return strings.Join(
		[]string{
			// Create new user.
			cmd(fmt.Sprintf("net user %s %s /add", h.Distro.BootstrapSettings.ServiceUser, h.ServicePassword)),
			// Add the user to the Administrators group.
			cmd(fmt.Sprintf("net localgroup Administrators %s /add", h.Distro.BootstrapSettings.ServiceUser)),
			cmd(fmt.Sprintf(`wmic useraccount where name="%s" set passwordexpires=false`, h.Distro.BootstrapSettings.ServiceUser)),
			// Allow the user to run the service by granting the "Log on as a
			// service" right.
<<<<<<< HEAD
			// source: https://gallery.technet.microsoft.com/scriptcenter/Grant-Log-on-as-a-service-11a50893
			fmt.Sprintf(`
$accountToAdd = "%s"
$sidstr = $null
try {
	$ntprincipal = new-object System.Security.Principal.NTAccount "$accountToAdd"
    $sid = $ntprincipal.Translate([System.Security.Principal.SecurityIdentifier])
    $sidstr = $sid.Value.ToString()
} catch {
    $sidstr = $null
}
$tmp = [System.IO.Path]::GetTempFileName()
secedit.exe /export /cfg "$($tmp)"

$c = Get-Content -Path $tmp

$currentSetting = ""

foreach($s in $c) {
    if( $s -like "SeServiceLogonRight*") {
	$x = $s.split("=",[System.StringSplitOptions]::RemoveEmptyEntries)
	$currentSetting = $x[1].Trim()
    }
}

if( $currentSetting -notlike "*$($sidstr)*" ) {
    if( [string]::IsNullOrEmpty($currentSetting) ) {
	$currentSetting = "*$($sidstr)"
    } else {
	$currentSetting = "*$($sidstr),$($currentSetting)"
    }

    $outfile = @"
[Unicode]
Unicode=yes
[Version]
signature=`, h.Distro.BootstrapSettings.ServiceUser) + "`$Windows NT$" + `
Revision=1
[Privilege Rights]
SeServiceLogonRight = $($currentSetting)
"@

    $tmp2 = [System.IO.Path]::GetTempFileName()

    $outfile | Set-Content -Path $tmp2 -Encoding Unicode -Force

    Push-Location (Split-Path $tmp2)

    try {
	secedit.exe /configure /db "secedit.sdb" /cfg "$($tmp2)" /areas USER_RIGHTS
    } finally {
	Pop-Location
    }
}
`}, "\r\n"), nil
=======
			fmt.Sprintf(`%s -l -c 'editrights -u %s -a SeServiceLogonRight'`, filepath.Join(h.Distro.BootstrapSettings.RootDir, h.Distro.BootstrapSettings.ShellPath), h.Distro.BootstrapSettings.ServiceUser),
		}, "\n"), nil
>>>>>>> 9211943c
}

const passwordCharset = "abcdefghijklmnopqrstuvwxyzABCDEFGHIJKLMNOPQRSTUVWXYZ1234567890"

func generatePassword(length int) string {
	b := make([]byte, length)
	for i := range b {
		b[i] = passwordCharset[rand.Int()%len(passwordCharset)]
	}
	return string(b)
}

// CreateServicePassword creates the password for the host's service user.
func (h *Host) CreateServicePassword() error {
	var password string
	var valid bool
	for i := 0; i < 1000; i++ {
		password = generatePassword(12)
		if valid = ValidateRDPPassword(password); valid {
			break
		}
	}
	if !valid {
		return errors.New("could not generate valid service password")
	}

	err := UpdateOne(
		bson.M{IdKey: h.Id},
		bson.M{"$set": bson.M{ServicePasswordKey: password}},
	)
	if err != nil {
		return errors.Wrap(err, "could not update service password")
	}
	h.ServicePassword = password
	return nil
}

// each regex matches one of the 5 categories listed here:
// https://technet.microsoft.com/en-us/library/cc786468(v=ws.10).aspx
var passwordRegexps = []*regexp.Regexp{
	regexp.MustCompile(`[\p{Ll}]`), // lowercase letter
	regexp.MustCompile(`[\p{Lu}]`), // uppercase letter
	regexp.MustCompile(`[0-9]`),
	regexp.MustCompile(`[~!@#$%^&*_\-+=|\\\(\){}\[\]:;"'<>,.?/` + "`]"),
	regexp.MustCompile(`[\p{Lo}]`), // letters without upper/lower variants (ex: Japanese)
}

// XXX: if modifying any of the password validation logic, you changes must
// also be ported into public/static/js/directives/directives.spawn.js
func ValidateRDPPassword(password string) bool {
	// Golang regex doesn't support lookarounds, so we can't use
	// the regex as found in public/static/js/directives/directives.spawn.js
	if len([]rune(password)) < 6 || len([]rune(password)) > 255 {
		return false
	}

	// valid passwords need to match 3 of 5 categories listed on:
	// https://technet.microsoft.com/en-us/library/cc786468(v=ws.10).aspx
	matchedCategories := 0
	for _, regex := range passwordRegexps {
		if regex.MatchString(password) {
			matchedCategories++
		}
	}

	return matchedCategories >= 3
}

// buildLocalJasperClientRequest builds the command string to a Jasper CLI to
// make a request to the local Jasper service. This builds a valid command
// assuming the CLI is on the same local machine as the Jasper service. To make
// requests to a remote Jasper service using RPC, make the request through
// JasperClient instead.
func (h *Host) buildLocalJasperClientRequest(config evergreen.HostJasperConfig, subCmd string, input interface{}) (string, error) {
	inputBytes, err := json.Marshal(input)
	if err != nil {
		return "", errors.Wrap(err, "could not marshal input")
	}

	flags := fmt.Sprintf("--service=%s --port=%d --creds_path=%s", jcli.RPCService, config.Port, filepath.Join(h.Distro.BootstrapSettings.RootDir, h.Distro.BootstrapSettings.JasperCredentialsPath))

	clientInput := fmt.Sprintf("<<EOF\n%s\nEOF", inputBytes)

	return strings.Join([]string{
		strings.Join(jcli.BuildClientCommand(h.jasperBinaryFilePath(config)), " "),
		subCmd,
		flags,
		clientInput,
	}, " "), nil
}

// WriteJasperCredentialsFilesCommands builds the command to write the Jasper
// credentials and Splunk credentials to files.
func (h *Host) WriteJasperCredentialsFilesCommands(splunk send.SplunkConnectionInfo, creds *certdepot.Credentials) (string, error) {
	if h.Distro.BootstrapSettings.JasperCredentialsPath == "" {
		return "", errors.New("cannot write Jasper credentials without a credentials file path")
	}

	exportedCreds, err := creds.Export()
	if err != nil {
		return "", errors.Wrap(err, "problem exporting credentials to file format")
	}
	writeFileContentCmd := func(path, content string) string {
		return fmt.Sprintf("echo '%s' > '%s'", content, path)
	}

	cmds := []string{
		fmt.Sprintf("mkdir -m 777 -p \"%s\"", filepath.Dir(h.Distro.BootstrapSettings.JasperCredentialsPath)),
		writeFileContentCmd(h.Distro.BootstrapSettings.JasperCredentialsPath, string(exportedCreds)),
	}

	if splunk.Populated() {
		cmds = append(cmds, writeFileContentCmd(h.splunkTokenFilePath(), splunk.Token))
	}

	return strings.Join(cmds, " && "), nil
}

// WriteJasperCredentialsFilesCommands is the same as
// WriteJasperCredentialsFilesCommands but writes with multiple commands.
func (h *Host) WriteJasperCredentialsFilesCommandsBuffered(splunk send.SplunkConnectionInfo, creds *rpc.Credentials) ([]string, error) {
	if h.Distro.BootstrapSettings.JasperCredentialsPath == "" {
		return nil, errors.New("cannot write Jasper credentials without a credentials file path")
	}

	exportedCreds, err := creds.Export()
	if err != nil {
		return nil, errors.Wrap(err, "problem exporting credentials to file format")
	}
	writeFileContentCmd := func(path, content string) string {
		return fmt.Sprintf("echo -n '%s' >> '%s'", content, path)
	}

	cmds := []string{
		fmt.Sprintf("mkdir -m 777 -p \"%s\"", filepath.Dir(h.Distro.BootstrapSettings.JasperCredentialsPath)),
	}

	n := 2048
	for start := 0; start < len(exportedCreds); start += n {
		end := start + n
		if end > len(exportedCreds) {
			end = len(exportedCreds)
		}
		cmds = append(cmds, writeFileContentCmd(h.Distro.BootstrapSettings.JasperCredentialsPath, string(exportedCreds[start:end])))
	}

	if splunk.Populated() {
		cmds = append(cmds, writeFileContentCmd(h.splunkTokenFilePath(), splunk.Token))
	}

	return cmds, nil
}

func (h *Host) splunkTokenFilePath() string {
	if h.Distro.BootstrapSettings.JasperCredentialsPath == "" {
		return ""
	}
	return filepath.Join(h.Distro.BootstrapSettings.RootDir, filepath.Dir(h.Distro.BootstrapSettings.JasperCredentialsPath), "splunk.txt")
}

// RunJasperProcess makes a request to the host's Jasper service to create the
// process with the given options, wait for its completion, and returns the
// output from it.
func (h *Host) RunJasperProcess(ctx context.Context, env evergreen.Environment, opts *options.Create) (string, error) {
	client, err := h.JasperClient(ctx, env)
	if err != nil {
		return "", errors.Wrap(err, "could not get a Jasper client")
	}
	defer client.CloseConnection()

	output := &util.CappedWriter{
		Buffer:   &bytes.Buffer{},
		MaxBytes: 1024 * 1024, // 1 MB
	}

	proc, err := client.CreateProcess(ctx, opts)
	if err != nil {
		return "", errors.Wrap(err, "problem creating process")
	}

	exitCode, err := proc.Wait(ctx)
	if err != nil {
		return "", errors.Wrap(err, "problem waiting for process completion")
	}
	if exitCode != 0 {
		return "", errors.Errorf("process returned exit code %d", exitCode)
	}

	return output.String(), nil
}

// StartJasperProcess makes a request to the host's Jasper service to start a
// process with the given options without waiting for its completion.
func (h *Host) StartJasperProcess(ctx context.Context, env evergreen.Environment, opts *options.Create) error {
	client, err := h.JasperClient(ctx, env)
	if err != nil {
		return errors.Wrap(err, "could not get a Jasper client")
	}
	defer client.CloseConnection()

	if _, err := client.CreateProcess(ctx, opts); err != nil {
		return errors.Wrap(err, "problem creating Jasper process")
	}

	return nil
}

const jasperDialTimeout = 15 * time.Second

// JasperClient returns a remote client that communicates with this host's
// Jasper service.
func (h *Host) JasperClient(ctx context.Context, env evergreen.Environment) (jasper.RemoteClient, error) {
	if h.LegacyBootstrap() || h.LegacyCommunication() {
		return nil, errors.New("legacy host does not support remote Jasper process management")
	}

	settings := env.Settings()
	if h.JasperCommunication() {
		switch h.Distro.BootstrapSettings.Communication {
		case distro.CommunicationMethodSSH:
			hostInfo, err := h.GetSSHInfo()
			if err != nil {
				return nil, errors.Wrap(err, "could not get host's SSH info")
			}
			sshOpts, err := h.GetSSHOptions(settings.Keys[h.Distro.SSHKey])
			if err != nil {
				return nil, errors.Wrap(err, "could not get host's SSH options")
			}

			remoteOpts := options.Remote{
				Host: hostInfo.Hostname,
				User: hostInfo.User,
				Args: sshOpts,
			}
			clientOpts := jcli.ClientOptions{
				BinaryPath:          h.jasperBinaryFilePath(settings.HostJasper),
				Type:                jcli.RPCService,
				Port:                settings.HostJasper.Port,
				CredentialsFilePath: filepath.Join(h.Distro.BootstrapSettings.RootDir, h.Distro.BootstrapSettings.JasperCredentialsPath),
			}

			return jcli.NewSSHClient(remoteOpts, clientOpts, true)
		case distro.CommunicationMethodRPC:
			creds, err := h.GenerateJasperCredentials(ctx, env)
			if err != nil {
				return nil, errors.Wrap(err, "could not get client credentials to communicate with the host's Jasper service")
			}

			var hostName string
			if h.Host != "" {
				hostName = h.Host
			} else if h.IP != "" {
				hostName = fmt.Sprintf("[%s]", h.IP)
			} else {
				return nil, errors.New("cannot resolve Jasper service address if neither host name nor IP is set")
			}

			addrStr := fmt.Sprintf("%s:%d", hostName, settings.HostJasper.Port)

			serviceAddr, err := net.ResolveTCPAddr("tcp", addrStr)
			if err != nil {
				return nil, errors.Wrapf(err, "could not resolve Jasper service address at '%s'", addrStr)
			}

			dialCtx, cancel := context.WithTimeout(ctx, jasperDialTimeout)
			defer cancel()

			return rpc.NewClient(dialCtx, serviceAddr, creds)
		}
	}

	return nil, errors.Errorf("host does not have recognized communication method '%s'", h.Distro.BootstrapSettings.Communication)
}

// SetupScriptCommands returns the commands contained in the setup script with
// the expansions applied from the settings.
func (h *Host) SetupScriptCommands(settings *evergreen.Settings) (string, error) {
	if h.SpawnOptions.SpawnedByTask || h.Distro.Setup == "" {
		return "", nil
	}

	expansions := util.NewExpansions(settings.Expansions)
	setupScript, err := expansions.ExpandString(h.Distro.Setup)
	if err != nil {
		return "", errors.Wrap(err, "error expanding setup script variables")
	}
	return setupScript, nil
}

// StartAgentMonitorRequest builds the Jasper client request that starts the
// agent monitor on the host. The host secret is created if it doesn't exist
// yet.
func (h *Host) StartAgentMonitorRequest(settings *evergreen.Settings) (string, error) {
	if h.Secret == "" {
		if err := h.CreateSecret(); err != nil {
			return "", errors.Wrapf(err, "problem creating host secret for %s", h.Id)
		}
	}

	return h.buildLocalJasperClientRequest(
		settings.HostJasper,
		strings.Join([]string{jcli.ManagerCommand, jcli.CreateProcessCommand}, " "),
		h.AgentMonitorOptions(settings),
	)
}

// StopAgentMonitor stops the agent monitor (if it is running) on the host via
// its Jasper service . On legacy hosts, this is a no-op.
func (h *Host) StopAgentMonitor(ctx context.Context, env evergreen.Environment) error {
	if h.LegacyBootstrap() {
		return nil
	}

	client, err := h.JasperClient(ctx, env)
	if err != nil {
		return errors.Wrap(err, "could not get a Jasper client")
	}
	defer client.CloseConnection()

	procs, err := client.Group(ctx, evergreen.AgentMonitorTag)
	if err != nil {
		return errors.Wrapf(err, "could not get processes with tag %s", evergreen.AgentMonitorTag)
	}

	grip.WarningWhen(len(procs) != 1, message.Fields{
		"message": fmt.Sprintf("host should be running exactly one agent monitor, but found %d", len(procs)),
		"host":    h.Id,
		"distro":  h.Distro.Id,
	})

	catcher := grip.NewBasicCatcher()
	for _, proc := range procs {
		if proc.Running(ctx) {
			catcher.Wrapf(proc.Signal(ctx, syscall.SIGTERM), "problem signalling process with ID %s", proc.ID())
		}
	}

	return catcher.Resolve()
}

// AgentMonitorOptions  assembles the input to a Jasper request to start the
// agent monitor.
func (h *Host) AgentMonitorOptions(settings *evergreen.Settings) *options.Create {
	binary := filepath.Join(h.Distro.BootstrapSettings.RootDir, h.Distro.HomeDir(), h.Distro.BinaryName())
	clientPath := filepath.Join(h.Distro.BootstrapSettings.RootDir, h.Distro.BootstrapSettings.ClientDir, h.Distro.BinaryName())
	credsPath := filepath.Join(h.Distro.BootstrapSettings.RootDir, h.Distro.BootstrapSettings.JasperCredentialsPath)
	shellPath := filepath.Join(h.Distro.BootstrapSettings.RootDir, h.Distro.BootstrapSettings.ShellPath)

	args := []string{
		binary,
		"agent",
		fmt.Sprintf("--api_server=%s", settings.ApiUrl),
		fmt.Sprintf("--host_id=%s", h.Id),
		fmt.Sprintf("--host_secret=%s", h.Secret),
		fmt.Sprintf("--log_prefix=%s", filepath.Join(h.Distro.WorkDir, "agent")),
		fmt.Sprintf("--working_directory=%s", h.Distro.WorkDir),
		fmt.Sprintf("--logkeeper_url=%s", settings.LoggerConfig.LogkeeperURL),
		"--cleanup",
		"monitor",
		fmt.Sprintf("--log_prefix=%s", filepath.Join(h.Distro.WorkDir, "agent.monitor")),
		fmt.Sprintf("--client_url=%s", h.ClientURL(settings)),
		fmt.Sprintf("--client_path=%s", clientPath),
		fmt.Sprintf("--shell_path=%s", shellPath),
		fmt.Sprintf("--jasper_port=%d", settings.HostJasper.Port),
		fmt.Sprintf("--credentials=%s", credsPath),
	}

	return &options.Create{
		Args:        args,
		Environment: buildAgentEnv(settings),
		Tags:        []string{evergreen.AgentMonitorTag},
	}
}

// buildAgentEnv returns the agent environment variables.
func buildAgentEnv(settings *evergreen.Settings) map[string]string {
	env := map[string]string{
		"S3_KEY":    settings.Providers.AWS.S3Key,
		"S3_SECRET": settings.Providers.AWS.S3Secret,
		"S3_BUCKET": settings.Providers.AWS.Bucket,
	}

	if sumoEndpoint, ok := settings.Credentials["sumologic"]; ok {
		env["GRIP_SUMO_ENDPOINT"] = sumoEndpoint
	}

	if settings.Splunk.Populated() {
		env["GRIP_SPLUNK_SERVER_URL"] = settings.Splunk.ServerURL
		env["GRIP_SPLUNK_CLIENT_TOKEN"] = settings.Splunk.Token
		if settings.Splunk.Channel != "" {
			env["GRIP_SPLUNK_CHANNEL"] = settings.Splunk.Channel
		}
	}

	return env
}

// SetupSpawnHostCommand returns the bash commands to handle setting up a spawn host.
func (h *Host) SetupSpawnHostCommand(settings *evergreen.Settings) (string, error) {
	if h.ProvisionOptions == nil {
		return "", errors.New("missing spawn host provisioning options")
	}
	if h.ProvisionOptions.OwnerId == "" {
		return "", errors.New("missing spawn host owner")
	}

	binaryPath := filepath.Join(h.Distro.HomeDir(), h.Distro.BinaryName())
	binDir := filepath.Join(h.Distro.HomeDir(), "cli_bin")
	confPath := filepath.Join(binDir, ".evergreen.yml")

	owner, err := user.FindOne(user.ById(h.ProvisionOptions.OwnerId))
	if err != nil {
		return "", errors.Wrapf(err, "could not get owner %s for host", h.ProvisionOptions.OwnerId)
	}

	confSettings := struct {
		APIKey        string `json:"api_key"`
		APIServerHost string `json:"api_server_host"`
		UIServerHost  string `json:"ui_server_host"`
		User          string `json:"user"`
	}{
		APIKey:        owner.APIKey,
		APIServerHost: settings.ApiUrl + "/api",
		UIServerHost:  settings.Ui.Url,
		User:          owner.Id,
	}

	confJSON, err := json.Marshal(confSettings)
	if err != nil {
		return "", errors.Wrap(err, "could not marshal configuration settings to JSON")
	}

	// Make the client binary directory, put both the evergreen.yml and the
	// client into it, and attempt to add the directory to the path.
	setupBinDirCmds := strings.Join([]string{
		fmt.Sprintf("mkdir -m 777 -p %s", binDir),
		fmt.Sprintf("echo '%s' > %s", confJSON, confPath),
		fmt.Sprintf("cp %s %s", binaryPath, binDir),
		fmt.Sprintf("(echo 'PATH=${PATH}:%s' >> %s/.profile || true; echo 'PATH=${PATH}:%s' >> %s/.bash_profile || true)", binDir, h.Distro.HomeDir(), binDir, h.Distro.HomeDir()),
	}, " && ")

	script := setupBinDirCmds
	if h.ProvisionOptions.TaskId != "" {
		fetchCmd := fmt.Sprintf("%s -c %s fetch -t %s --source --artifacts --dir='%s'", binaryPath, confPath, h.ProvisionOptions.TaskId, h.Distro.WorkDir)
		script += " && " + fetchCmd
	}

	return script, nil
}

const userDataDoneFileName = "user_data_done"

// UserDataDoneFilePath returns the path to the user data done marker file.
func (h *Host) UserDataDoneFilePath() (string, error) {
	if h.Distro.BootstrapSettings.ClientDir == "" {
		return "", errors.New("distro client directory must be specified")
	}

	return filepath.Join(h.Distro.BootstrapSettings.ClientDir, userDataDoneFileName), nil
}

// MarkUserDataDoneCommand creates the command to make the marker file
// indicating user data has finished executing.
func (h *Host) MarkUserDataDoneCommands() (string, error) {
	path, err := h.UserDataDoneFilePath()
	if err != nil {
		return "", errors.Wrap(err, "could not get path to user data done file")
	}

	return fmt.Sprintf("mkdir -m 777 -p %s && touch %s", h.Distro.BootstrapSettings.ClientDir, path), nil
}

// SetUserDataHostProvisioned sets the host to running if it was bootstrapped
// with user data but has not yet been marked as done provisioning.
func (h *Host) SetUserDataHostProvisioned() error {
	if h.Distro.BootstrapSettings.Method != distro.BootstrapMethodUserData {
		return nil
	}

	if h.Status != evergreen.HostProvisioning {
		return nil
	}

	if !h.Provisioned {
		return nil
	}

	if err := h.UpdateProvisioningToRunning(); err != nil {
		return errors.Wrapf(err, "could not mark host %s as done provisioning itself and now running", h.Id)
	}

	grip.Info(message.Fields{
		"message":              "host successfully provisioned",
		"host":                 h.Id,
		"distro":               h.Distro.Id,
		"time_to_running_secs": time.Since(h.CreationTime).Seconds(),
	})

	return nil
}<|MERGE_RESOLUTION|>--- conflicted
+++ resolved
@@ -370,18 +370,8 @@
 }
 
 // BootstrapScript creates the user data script to bootstrap the host.
-<<<<<<< HEAD
 func (h *Host) BootstrapScript(settings *evergreen.Settings, creds *certdepot.Credentials, preJasperSetup, postJasperSetup []string) (string, error) {
-	bashCmds := append([]string{"set -o errexit", "set -o verbose"})
-
-	writeCredentialsCmd, err := h.WriteJasperCredentialsFilesCommands(settings.Splunk, creds)
-	if err != nil {
-		return "", errors.Wrap(err, "could not get command to write Jasper credentials file")
-	}
-=======
-func (h *Host) BootstrapScript(settings *evergreen.Settings, creds *rpc.Credentials, preJasperSetup, postJasperSetup []string) (string, error) {
-	bashPrefix := []string{"set -o errexit", "set -o verbose"}
->>>>>>> 9211943c
+	bashPrefix := append([]string{"set -o errexit", "set -o verbose"})
 
 	if h.Distro.IsWindows() {
 		writeCredentialsCmd, err := h.WriteJasperCredentialsFilesCommandsBuffered(settings.Splunk, creds)
@@ -456,66 +446,8 @@
 			cmd(fmt.Sprintf(`wmic useraccount where name="%s" set passwordexpires=false`, h.Distro.BootstrapSettings.ServiceUser)),
 			// Allow the user to run the service by granting the "Log on as a
 			// service" right.
-<<<<<<< HEAD
-			// source: https://gallery.technet.microsoft.com/scriptcenter/Grant-Log-on-as-a-service-11a50893
-			fmt.Sprintf(`
-$accountToAdd = "%s"
-$sidstr = $null
-try {
-	$ntprincipal = new-object System.Security.Principal.NTAccount "$accountToAdd"
-    $sid = $ntprincipal.Translate([System.Security.Principal.SecurityIdentifier])
-    $sidstr = $sid.Value.ToString()
-} catch {
-    $sidstr = $null
-}
-$tmp = [System.IO.Path]::GetTempFileName()
-secedit.exe /export /cfg "$($tmp)"
-
-$c = Get-Content -Path $tmp
-
-$currentSetting = ""
-
-foreach($s in $c) {
-    if( $s -like "SeServiceLogonRight*") {
-	$x = $s.split("=",[System.StringSplitOptions]::RemoveEmptyEntries)
-	$currentSetting = $x[1].Trim()
-    }
-}
-
-if( $currentSetting -notlike "*$($sidstr)*" ) {
-    if( [string]::IsNullOrEmpty($currentSetting) ) {
-	$currentSetting = "*$($sidstr)"
-    } else {
-	$currentSetting = "*$($sidstr),$($currentSetting)"
-    }
-
-    $outfile = @"
-[Unicode]
-Unicode=yes
-[Version]
-signature=`, h.Distro.BootstrapSettings.ServiceUser) + "`$Windows NT$" + `
-Revision=1
-[Privilege Rights]
-SeServiceLogonRight = $($currentSetting)
-"@
-
-    $tmp2 = [System.IO.Path]::GetTempFileName()
-
-    $outfile | Set-Content -Path $tmp2 -Encoding Unicode -Force
-
-    Push-Location (Split-Path $tmp2)
-
-    try {
-	secedit.exe /configure /db "secedit.sdb" /cfg "$($tmp2)" /areas USER_RIGHTS
-    } finally {
-	Pop-Location
-    }
-}
-`}, "\r\n"), nil
-=======
 			fmt.Sprintf(`%s -l -c 'editrights -u %s -a SeServiceLogonRight'`, filepath.Join(h.Distro.BootstrapSettings.RootDir, h.Distro.BootstrapSettings.ShellPath), h.Distro.BootstrapSettings.ServiceUser),
 		}, "\n"), nil
->>>>>>> 9211943c
 }
 
 const passwordCharset = "abcdefghijklmnopqrstuvwxyzABCDEFGHIJKLMNOPQRSTUVWXYZ1234567890"
@@ -636,7 +568,7 @@
 
 // WriteJasperCredentialsFilesCommands is the same as
 // WriteJasperCredentialsFilesCommands but writes with multiple commands.
-func (h *Host) WriteJasperCredentialsFilesCommandsBuffered(splunk send.SplunkConnectionInfo, creds *rpc.Credentials) ([]string, error) {
+func (h *Host) WriteJasperCredentialsFilesCommandsBuffered(splunk send.SplunkConnectionInfo, creds *certdepot.Credentials) ([]string, error) {
 	if h.Distro.BootstrapSettings.JasperCredentialsPath == "" {
 		return nil, errors.New("cannot write Jasper credentials without a credentials file path")
 	}
