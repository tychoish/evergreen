package queue

import (
	"context"
	"fmt"
	"math/rand"
	"os"
	"strings"
	"sync"
	"time"

	"github.com/mongodb/amboy"
	"github.com/mongodb/amboy/registry"
	"github.com/mongodb/grip"
	"github.com/mongodb/grip/message"
	"github.com/pkg/errors"
	uuid "github.com/satori/go.uuid"
	"go.mongodb.org/mongo-driver/bson"
	"go.mongodb.org/mongo-driver/mongo"
	"go.mongodb.org/mongo-driver/mongo/options"
	"go.mongodb.org/mongo-driver/x/bsonx"
)

type mongoDriver struct {
	client     *mongo.Client
	name       string
	opts       MongoDBOptions
	instanceID string
	mu         sync.RWMutex
	canceler   context.CancelFunc

	LockManager
}

// NewMongoDriver constructs a MongoDB backed queue driver
// implementation using the go.mongodb.org/mongo-driver as the
// database interface.
func NewMongoDriver(name string, opts MongoDBOptions) Driver {
	host, _ := os.Hostname() // nolint

	if !opts.Format.IsValid() {
		opts.Format = amboy.BSON
	}

	return &mongoDriver{
		name:       name,
		opts:       opts,
		instanceID: fmt.Sprintf("%s.%s.%s", name, host, uuid.NewV4()),
	}
}

// OpenNewMongoDriver constructs and opens a new MongoDB driver instance
// using the specified session. It is equivalent to calling
// NewMongoDriver() and calling driver.Open().
func OpenNewMongoDriver(ctx context.Context, name string, opts MongoDBOptions, client *mongo.Client) (Driver, error) {
	d := NewMongoDriver(name, opts).(*mongoDriver)

	if err := d.start(ctx, client); err != nil {
		return nil, errors.Wrap(err, "problem starting driver")
	}

	return d, nil
}

func (d *mongoDriver) ID() string {
	d.mu.RLock()
	defer d.mu.RUnlock()

	return d.instanceID
}

func (d *mongoDriver) Open(ctx context.Context) error {
	if d.canceler != nil {
		return nil
	}

	client, err := mongo.Connect(ctx, options.Client().ApplyURI(d.opts.URI))
	if err != nil {
		return errors.Wrapf(err, "problem opening connection to mongodb at '%s", d.opts.URI)
	}

	return errors.Wrap(d.start(ctx, client), "problem starting driver")
}

func (d *mongoDriver) start(ctx context.Context, client *mongo.Client) error {
	d.LockManager = NewLockManager(ctx, d)

	dCtx, cancel := context.WithCancel(ctx)
	d.canceler = cancel

	d.mu.Lock()
	d.client = client
	d.mu.Unlock()

	startAt := time.Now()
	go func() {
		<-dCtx.Done()
		grip.Info(message.Fields{
			"message": "closing session for mongodb driver",
			"id":      d.instanceID,
			"uptime":  time.Since(startAt),
			"span":    time.Since(startAt).String(),
			"service": "amboy.queue.mongodb",
		})
	}()

	if err := d.setupDB(ctx); err != nil {
		return errors.Wrap(err, "problem setting up database")
	}

	return nil
}

func (d *mongoDriver) getCollection() *mongo.Collection {
	return d.client.Database(d.opts.DB).Collection(addJobsSuffix(d.name))
}

func (d *mongoDriver) setupDB(ctx context.Context) error {
	if d.opts.SkipIndexBuilds {
		return nil
	}

	keys := bsonx.Doc{
		{
			Key:   "status.completed",
			Value: bsonx.Int32(1),
		},
		{
			Key:   "status.in_prog",
			Value: bsonx.Int32(1),
		},
	}
	if d.opts.CheckWaitUntil {
		keys = append(keys, bsonx.Elem{
			Key:   "time_info.wait_until",
			Value: bsonx.Int32(1),
		})
	}

	// priority must be at the end for the sort
	if d.opts.Priority {
		keys = append(keys, bsonx.Elem{
			Key:   "priority",
			Value: bsonx.Int32(1),
		})
	}

	_, err := d.getCollection().Indexes().CreateMany(ctx, []mongo.IndexModel{
		mongo.IndexModel{
			Keys: keys,
		},
		mongo.IndexModel{
			Keys: bsonx.Doc{
				{
					Key:   "status.mod_ts",
					Value: bsonx.Int32(1),
				},
			},
		},
	})

	return errors.Wrap(err, "problem building indexes")
}

func (d *mongoDriver) Close() {
	if d.canceler != nil {
		d.canceler()
	}
}

func (d *mongoDriver) Get(ctx context.Context, name string) (amboy.Job, error) {
	j := &registry.JobInterchange{}

	res := d.getCollection().FindOne(ctx, bson.M{"_id": name})
	if err := res.Err(); err != nil {
		return nil, errors.Wrapf(err, "GET problem fetching '%s'", name)
	}

	if err := res.Decode(j); err != nil {
		return nil, errors.Wrapf(err, "GET problem decoding '%s'", name)
	}

<<<<<<< HEAD
	output, err := j.Resolve(amboy.BSON2)
=======
	output, err := j.Resolve(d.opts.Format)
>>>>>>> 3eb8a946
	if err != nil {
		return nil, errors.Wrapf(err,
			"GET problem converting '%s' to job object", name)
	}

	return output, nil
}

func (d *mongoDriver) Put(ctx context.Context, j amboy.Job) error {
	job, err := registry.MakeJobInterchange(j, d.opts.Format)
	if err != nil {
		return errors.Wrap(err, "problem converting job to interchange format")
	}

	name := j.ID()

	if _, err = d.getCollection().InsertOne(ctx, job); err != nil {
		return errors.Wrapf(err, "problem saving new job %s", name)
	}

	return nil
}

func isMongoDupKey(err error) bool {
	wce, ok := err.(mongo.WriteConcernError)
	if !ok {
		return false
	}
	return wce.Code == 11000 || wce.Code == 11001 || wce.Code == 12582 || wce.Code == 16460 && strings.Contains(wce.Message, " E11000 ")
}

func (d *mongoDriver) Save(ctx context.Context, j amboy.Job) error {
	name := j.ID()
	stat := j.Status()
	stat.Owner = d.instanceID
	stat.ModificationCount++
	stat.ModificationTime = time.Now()
	j.SetStatus(stat)

	job, err := registry.MakeJobInterchange(j, d.opts.Format)
	if err != nil {
		return errors.Wrap(err, "problem converting job to interchange format")
	}

	query := getAtomicQuery(d.instanceID, name, stat.ModificationCount)
	res, err := d.getCollection().ReplaceOne(ctx, query, job)
	if err != nil {
		if isMongoDupKey(err) {
			grip.Debug(message.Fields{
				"id":        d.instanceID,
				"service":   "amboy.queue.mongo",
				"operation": "save job",
				"name":      name,
				"outcome":   "duplicate key error, ignoring stale job",
			})
			return nil
		}
		return errors.Wrapf(err, "problem saving document %s: %+v", name, res)
	}

	if res.MatchedCount == 0 {
		return errors.Errorf("problem saving job [id=%s, matched=%d, modified=%d]", name, res.MatchedCount, res.ModifiedCount)
	}
	return nil
}

func (d *mongoDriver) SaveStatus(ctx context.Context, j amboy.Job, stat amboy.JobStatusInfo) error {
	id := j.ID()
	query := getAtomicQuery(d.instanceID, id, stat.ModificationCount)
	stat.Owner = d.instanceID
	stat.ModificationCount++
	stat.ModificationTime = time.Now()
	timeInfo := j.TimeInfo()

	res, err := d.getCollection().UpdateOne(ctx, query, bson.M{"$set": bson.M{"status": stat, "time_info": timeInfo}})
	if err != nil {
		return errors.Wrapf(err, "problem updating status document for %s", id)
	}

	if res.MatchedCount == 0 {
		return errors.Errorf("did not update any status documents [id=%s, matched=%d, modified=%d]", id, res.MatchedCount, res.ModifiedCount)
	}

	j.SetStatus(stat)

	return nil
}

func (d *mongoDriver) Jobs(ctx context.Context) <-chan amboy.Job {
	output := make(chan amboy.Job)
	go func() {
		defer close(output)
		iter, err := d.getCollection().Find(ctx, struct{}{}, options.Find().SetSort(bson.M{"status.mod_ts": -1}))
		if err != nil {
			grip.Warning(message.WrapError(err, message.Fields{
				"id":        d.instanceID,
				"service":   "amboy.queue.mongo",
				"operation": "job iterator",
				"message":   "problem with query",
			}))
			return
		}
		var job amboy.Job
		for iter.Next(ctx) {
			j := &registry.JobInterchange{}
			if err = iter.Decode(j); err != nil {
				grip.Warning(message.WrapError(err, message.Fields{
					"id":        d.instanceID,
					"service":   "amboy.queue.mongo",
					"operation": "job iterator",
					"message":   "problem reading job from cursor",
				}))

				continue
			}

			job, err = j.Resolve(d.opts.Format)
			if err != nil {
				grip.Warning(message.WrapError(err, message.Fields{
					"id":        d.instanceID,
					"service":   "amboy.queue.mongo",
					"operation": "job iterator",
					"message":   "problem converting job obj",
				}))
				continue
			}

			output <- job
		}

		grip.Error(message.WrapError(iter.Err(), message.Fields{
			"id":        d.instanceID,
			"service":   "amboy.queue.mongo",
			"operation": "job iterator",
			"message":   "database interface error",
		}))
	}()
	return output
}

func (d *mongoDriver) JobStats(ctx context.Context) <-chan amboy.JobStatusInfo {
	output := make(chan amboy.JobStatusInfo)
	go func() {
		defer close(output)

		iter, err := d.getCollection().Find(ctx,
			struct{}{},
			&options.FindOptions{
				Sort: bson.M{"status.mod_ts": -1},
				Projection: bson.M{
					"_id":    1,
					"status": 1,
				},
			})
		if err != nil {
			grip.Warning(message.WrapError(err, message.Fields{
				"id":        d.instanceID,
				"service":   "amboy.queue.mongo",
				"operation": "job status iterator",
				"message":   "problem with query",
			}))
			return
		}

		for iter.Next(ctx) {
			j := &registry.JobInterchange{}
			if err := iter.Decode(j); err != nil {
				grip.Warning(message.WrapError(err, message.Fields{
					"id":        d.instanceID,
					"service":   "amboy.queue.monto",
					"operation": "job status iterator",
					"message":   "problem converting job obj",
				}))
				continue
			}

			j.Status.ID = j.Name
			select {
			case <-ctx.Done():
				return
			case output <- j.Status:
			}

		}

	}()

	return output
}

func (d *mongoDriver) Next(ctx context.Context) amboy.Job {
	var (
		qd     bson.M
		job    amboy.Job
		misses int64
	)

	qd = bson.M{
		"$or": []bson.M{
			{
				"status.completed": false,
				"status.in_prog":   false,
			},
			{
				"status.completed": false,
				"status.mod_ts":    bson.M{"$lte": time.Now().Add(-LockTimeout)},
				"status.in_prog":   true,
			},
		},
	}

	if d.opts.CheckWaitUntil {
		qd = bson.M{
			"$and": []bson.M{
				qd,
				{"$or": []bson.M{
					{"time_info.wait_until": bson.M{"$lte": time.Now()}},
					{"time_info.wait_until": bson.M{"$exists": false}}},
				},
			},
		}
	}

	opts := options.Find().SetBatchSize(4)
	if d.opts.Priority {
		opts.SetSort(bson.M{"priority": -1})
	}

	j := &registry.JobInterchange{}
	timer := time.NewTimer(0)
	defer timer.Stop()

RETRY:
	for {
		select {
		case <-ctx.Done():
			return nil
		case <-timer.C:
			misses++
			iter, err := d.getCollection().Find(ctx, qd, opts)
			if err != nil {
				grip.Debug(message.WrapError(err, message.Fields{
					"id":        d.instanceID,
					"service":   "amboy.queue.mongo",
					"operation": "retrieving next job",
					"message":   "problem generating query",
				}))
				return nil
			}

		CURSOR:
			for iter.Next(ctx) {
				if err = iter.Decode(j); err != nil {
					grip.Warning(message.WrapError(err, message.Fields{
						"id":        d.instanceID,
						"service":   "amboy.queue.mongo",
						"operation": "converting next job",
						"message":   "problem reading document from cursor",
					}))
					// try for the next thing in the iterator if we can
					continue CURSOR
				}

				job, err = j.Resolve(d.opts.Format)
				if err != nil {
					grip.Warning(message.WrapError(err, message.Fields{
						"id":        d.instanceID,
						"service":   "amboy.queue.mongo",
						"operation": "converting document",
						"message":   "problem converting job from intermediate form",
					}))
					// try for the next thing in the iterator if we can
					continue CURSOR
				}
				break CURSOR
			}

			if err = iter.Err(); err != nil {
				grip.Warning(message.WrapError(err, message.Fields{
					"id":        d.instanceID,
					"service":   "amboy.queue.mongo",
					"message":   "problem reported by iterator",
					"operation": "retrieving next job",
				}))
				return nil
			}

			if err = iter.Close(ctx); err != nil {
				grip.Warning(message.WrapError(err, message.Fields{
					"id":        d.instanceID,
					"service":   "amboy.queue.mongo",
					"message":   "problem closing iterator",
					"operation": "retrieving next job",
				}))
				return nil
			}

			if job != nil {
				break RETRY
			}

			timer.Reset(time.Duration(misses * rand.Int63n(int64(time.Second))))
			continue RETRY
		}
	}

	return job
}

func (d *mongoDriver) Stats(ctx context.Context) amboy.QueueStats {
	coll := d.getCollection()

	numJobs, err := coll.EstimatedDocumentCount(ctx)
	grip.Warning(message.WrapError(err, message.Fields{
		"id":         d.instanceID,
		"service":    "amboy.queue.mongo",
		"collection": coll.Name(),
		"operation":  "queue stats",
		"message":    "problem counting all jobs",
	}))

	pending, err := coll.CountDocuments(ctx, bson.M{"status.completed": false})
	grip.Warning(message.WrapError(err, message.Fields{
		"id":         d.instanceID,
		"service":    "amboy.queue.mongo",
		"collection": coll.Name(),
		"operation":  "queue stats",
		"message":    "problem counting pending jobs",
	}))

	numLocked, err := coll.CountDocuments(ctx, bson.M{"status.completed": false, "status.in_prog": true})
	grip.Warning(message.WrapError(err, message.Fields{
		"id":         d.instanceID,
		"service":    "amboy.queue.mongo",
		"collection": coll.Name(),
		"operation":  "queue stats",
		"message":    "problem counting locked jobs",
	}))

	return amboy.QueueStats{
		Total:     int(numJobs),
		Pending:   int(pending),
		Completed: int(numJobs - pending),
		Running:   int(numLocked),
	}
}<|MERGE_RESOLUTION|>--- conflicted
+++ resolved
@@ -180,11 +180,7 @@
 		return nil, errors.Wrapf(err, "GET problem decoding '%s'", name)
 	}
 
-<<<<<<< HEAD
-	output, err := j.Resolve(amboy.BSON2)
-=======
 	output, err := j.Resolve(d.opts.Format)
->>>>>>> 3eb8a946
 	if err != nil {
 		return nil, errors.Wrapf(err,
 			"GET problem converting '%s' to job object", name)
