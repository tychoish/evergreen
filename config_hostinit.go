package evergreen

import (
	"github.com/pkg/errors"
	"go.mongodb.org/mongo-driver/bson"
	"go.mongodb.org/mongo-driver/mongo"
	"go.mongodb.org/mongo-driver/mongo/options"
)

const defaultHostThrottle = 32

// HostInitConfig holds logging settings for the hostinit process.
type HostInitConfig struct {
	SSHTimeoutSeconds    int64 `bson:"ssh_timeout_secs" json:"ssh_timeout_secs" yaml:"sshtimeoutseconds"`
	HostThrottle         int   `bson:"host_throttle" json:"host_throttle" yaml:"host_throttle"`
<<<<<<< HEAD
	ProvisioningThrottle int   `bson:"provisioning_throttle" json:"provisioning_throttle" yaml:"provisioning_throttle"`
=======
	CloudStatusBatchSize int   `bson:"cloud_batch_size" json:"cloud_batch_size" yaml:"cloud_batch_size"`
>>>>>>> c12773e0
}

func (c *HostInitConfig) SectionId() string { return "hostinit" }

func (c *HostInitConfig) Get(env Environment) error {
	ctx, cancel := env.Context()
	defer cancel()
	coll := env.DB().Collection(ConfigCollection)

	res := coll.FindOne(ctx, byId(c.SectionId()))
	if err := res.Err(); err != nil {
		if err == mongo.ErrNoDocuments {
			*c = HostInitConfig{}
			return nil
		}
		return errors.Wrapf(err, "error retrieving section %s", c.SectionId())
	}
	if err := res.Decode(c); err != nil {
		return errors.Wrap(err, "problem decoding result")
	}

	return nil
}

func (c *HostInitConfig) Set() error {
	env := GetEnvironment()
	ctx, cancel := env.Context()
	defer cancel()
	coll := env.DB().Collection(ConfigCollection)

	_, err := coll.UpdateOne(ctx, byId(c.SectionId()), bson.M{
		"$set": bson.M{
<<<<<<< HEAD
			"ssh_timeout_secs":      c.SSHTimeoutSeconds,
			"host_throttle":         c.HostThrottle,
			"provisioning_throttle": c.ProvisioningThrottle,
=======
			"ssh_timeout_secs": c.SSHTimeoutSeconds,
			"host_throttle":    c.HostThrottle,
			"cloud_batch_size": c.CloudStatusBatchSize,
>>>>>>> c12773e0
		},
	}, options.Update().SetUpsert(true))

	return errors.Wrapf(err, "error updating section %s", c.SectionId())
}

func (c *HostInitConfig) ValidateAndDefault() error {
	if c.HostThrottle <= 0 {
		c.HostThrottle = defaultHostThrottle
	}
<<<<<<< HEAD
	if c.ProvisioningThrottle <= 0 {
		c.ProvisioningThrottle = 200
	}

=======
	if c.CloudStatusBatchSize <= 0 {
		c.CloudStatusBatchSize = 500
	}
>>>>>>> c12773e0
	return nil
}<|MERGE_RESOLUTION|>--- conflicted
+++ resolved
@@ -13,11 +13,8 @@
 type HostInitConfig struct {
 	SSHTimeoutSeconds    int64 `bson:"ssh_timeout_secs" json:"ssh_timeout_secs" yaml:"sshtimeoutseconds"`
 	HostThrottle         int   `bson:"host_throttle" json:"host_throttle" yaml:"host_throttle"`
-<<<<<<< HEAD
 	ProvisioningThrottle int   `bson:"provisioning_throttle" json:"provisioning_throttle" yaml:"provisioning_throttle"`
-=======
 	CloudStatusBatchSize int   `bson:"cloud_batch_size" json:"cloud_batch_size" yaml:"cloud_batch_size"`
->>>>>>> c12773e0
 }
 
 func (c *HostInitConfig) SectionId() string { return "hostinit" }
@@ -50,15 +47,10 @@
 
 	_, err := coll.UpdateOne(ctx, byId(c.SectionId()), bson.M{
 		"$set": bson.M{
-<<<<<<< HEAD
 			"ssh_timeout_secs":      c.SSHTimeoutSeconds,
 			"host_throttle":         c.HostThrottle,
 			"provisioning_throttle": c.ProvisioningThrottle,
-=======
-			"ssh_timeout_secs": c.SSHTimeoutSeconds,
-			"host_throttle":    c.HostThrottle,
-			"cloud_batch_size": c.CloudStatusBatchSize,
->>>>>>> c12773e0
+			"cloud_batch_size":      c.CloudStatusBatchSize,
 		},
 	}, options.Update().SetUpsert(true))
 
@@ -69,15 +61,14 @@
 	if c.HostThrottle <= 0 {
 		c.HostThrottle = defaultHostThrottle
 	}
-<<<<<<< HEAD
+
 	if c.ProvisioningThrottle <= 0 {
 		c.ProvisioningThrottle = 200
 	}
 
-=======
 	if c.CloudStatusBatchSize <= 0 {
 		c.CloudStatusBatchSize = 500
 	}
->>>>>>> c12773e0
+
 	return nil
 }