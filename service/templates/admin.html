{{define "scripts"}}
<script>
	window.validDefaultLoggers = {{.ValidDefaultLoggers}};
	window.can_clear_tokens = {{.CanClearTokens}};
</script>
<script src="{{Static "js" "admin.js"}}?hash={{ BuildRevision }}"></script>
<script type="text/javascript" src="{{Static "thirdparty" "js-yaml.min.js"}}?hash={{ BuildRevision }}"></script>
<style type="text/css">
	body {
		background-color: rgb(250, 250, 250);
	}
</style>
{{end}}

{{define "title"}}
Admin Settings
{{end}}


{{define "content"}}
<div ng-controller="AdminSettingsController" layout="column" ng-cloak>
	<div id="restart-modal" class="modal fade" tabindex="-1" role="dialog" aria-hidden="true">
		<div class="modal-dialog" style="width: 1000px">
			<div class="modal-content">
				<div class="modal-header">
					<button type="button" class="close" data-dismiss="modal" aria-hidden="true" style="font-size: 35px">&times;</button>
					<h2 class="modal-title">[[modalTitle]]</h2>
				</div>
				<div class="modal-body">
					<div id="divMsg"></div>
					<div>The following [[items.length]] items will be restarted:</div>
					<div id="tasksDisplay">
						<li ng-repeat="item in items" class="link" ng-click="jumpToItem(itemType, item)">[[item]]</li>
					</div>
					<div>
						<div class="justifyRight">
							<md-button class="md-raised" ng-click="restartItems(itemType, false)" ng-disabled="disableRestart">Restart</md-button>
							<md-button class="md-raised" data-dismiss="modal">Cancel</md-button>
						</div>
					</div>
				</div>
			</div>
		</div>
	</div>

	<section layout="row" flex>

		<md-content flex="15">
			<md-sidenav id="sideNav" class="leftNav md-sidenav-left" md-is-locked-open="true" style="z-index:0">
				<md-content layout-padding style="background-color:rgb(250,250,250)">
					<div id="navLinks">
						<div>Degraded Mode</div>
						<li class="link" ng-click="scrollTo('degraded')">Service Flags</li>
						<li class="link" ng-click="scrollTo('announcements')">Announcements</li>
						<div>Runners</div>
						<li class="link" ng-click="scrollTo('alerts')">Alerts</li>
						<li class="link" ng-click="scrollTo('notify')">Notify</li>
						<li class="link" ng-click="scrollTo('hostinit')">Hostinit</li>
						<li class="link" ng-click="scrollTo('scheduler')">Scheduler</li>
						<li class="link" ng-click="scrollTo('repotracker')">Repotracker</li>
						<div>Web</div>
						<li class="link" ng-click="scrollTo('api')">API Config</li>
						<li class="link" ng-click="scrollTo('ui')">UI Config</li>
						<div>Authentication</div>
						<li class="link" ng-click="scrollTo('auth')">Global Config</li>
						<li class="link" ng-click="scrollTo('ldap')">LDAP</li>
						<li class="link" ng-click="scrollTo('okta')">Okta</li>
						<li class="link" ng-click="scrollTo('naive')">Naive</li>
						<li class="link" ng-click="scrollTo('only_api')">API-Only</li>
						<li class="link" ng-click="scrollTo('github')">Github</li>
						<li class="link" ng-click="scrollTo('multi')">Multi</li>
						<div>External Communication</div>
						<li class="link" ng-click="scrollTo('jira')">Jira</li>
						<li class="link" ng-click="scrollTo('slack')">Slack</li>
						<li class="link" ng-click="scrollTo('splunk')">Splunk</li>
						<li class="link" ng-click="scrollTo('bugsnag')">Bugsnag</li>
						<li class="link" ng-click="scrollTo('newrelic')">New Relic</li>
						<div>Background Processing</div>
						<li class="link" ng-click="scrollTo('amboy')">Amboy</li>
						<li class="link" ng-click="scrollTo('logger_config')">Logger Config</li>
						<li class="link" ng-click="scrollTo('notifications')">Notifications Config</li>
						<li class="link" ng-click="scrollTo('triggers')">Triggers Config</li>
						<li class="link" ng-click="scrollTo('commit_queue')">Commit Queue</li>
						<div>Providers</div>
						<li class="link" ng-click="scrollTo('containerpools')">Container Pools</li>
						<li class="link" ng-click="scrollTo('aws')">AWS</li>
						<li class="link" ng-click="scrollTo('docker')">Docker</li>
						<li class="link" ng-click="scrollTo('gce')">GCE</li>
						<li class="link" ng-click="scrollTo('vsphere')">VSphere</li>
						<li class="link" ng-click="scrollTo('openstack')">OpenStack</li>
						<div>Other</div>
						<li class="link" ng-click="scrollTo('backup')">DR Backup Settings</li>
						<li class="link" ng-click="scrollTo('misc')">Misc Settings</li>
						<li class="link" ng-click="scrollTo('credentials')">Credentials</li>
						<li class="link" ng-click="scrollTo('expansions')">Expansions</li>
						<li class="link" ng-click="scrollTo('host_jasper')">Host Jasper</li>
						<li class="link" ng-click="scrollTo('plugins')">Plugins</li>
						<li class="link" ng-click="scrollTo('jira_notifications')">JIRA Custom Field Mappings</li>
						<div>Non-Configuration</div>
						<li class="link" ng-click="scrollTo('restart')">Restart Tasks/Versions</li>
						<a class="link" href="/admin/events" style="margin-left:10px;">Event Log</a>
					</div>
				</md-content>
			</md-sidenav>
		</md-content>

		<md-content id="main" flex="85" layout-padding>
		  <notify-box ng-init="destination='errorHeader'"></notify-box>
		  <md-card style="width:99%">
		    <form ngSubmit="saveSettings()" style="min-width:1225px; overflow-x:scroll;">
		      <md-card-content class="squeezeAll">

			<section layout="row" flex>
			  <md-card flex=50 id="degraded">
			    <md-card-title>
			      <md-card-title-text>
				<span>Service Degrading</span>
			      </md-card-title-text>
			    </md-card-title>
			    <md-card-content>

			      <table class="flagsTable">
				<thead>
				  <tr>
				    <th />
				    <th>Enabled</th>
				    <th>Disabled</th>
				  </tr>
				</thead>
				<tbody>
				  <tr>
				    <td>Dispatch tasks</td>
				    <td colspan="2">
				      <md-radio-group data-ng-model="Settings.service_flags.task_dispatch_disabled" layout="row">
					<md-radio-button data-ng-value="false"></md-radio-button>
					<md-radio-button data-ng-value="true"></md-radio-button>
				      </md-radio-group>
				    </td>
				  </tr>
				  <tr>
				    <td>Create and provision hosts</td>
				    <td colspan="2">
				      <md-radio-group data-ng-model="Settings.service_flags.host_init_disabled" layout="row">
					<md-radio-button data-ng-value="false"></md-radio-button>
					<md-radio-button data-ng-value="true"></md-radio-button>
				      </md-radio-group>
				    </td>
				  </tr>
				  <tr>
				    <td>Monitor hosts and tasks</td>
				    <td colspan="2">
				      <md-radio-group data-ng-model="Settings.service_flags.monitor_disabled" layout="row">
					<md-radio-button data-ng-value="false"></md-radio-button>
					<md-radio-button data-ng-value="true"></md-radio-button>
				      </md-radio-group>
				    </td>
				  </tr>
				  <tr>
				    <td>Alert for spawn host expiration</td>
				    <td colspan="2">
				      <md-radio-group data-ng-model="Settings.service_flags.alerts_disabled" layout="row">
					<md-radio-button data-ng-value="false"></md-radio-button>
					<md-radio-button data-ng-value="true"></md-radio-button>
				      </md-radio-group>
				    </td>
				  </tr>
				  <tr>
				    <td>Start agents on hosts</td>
				    <td colspan="2">
				      <md-radio-group data-ng-model="Settings.service_flags.agent_start_disabled" layout="row">
					<md-radio-button data-ng-value="false"></md-radio-button>
					<md-radio-button data-ng-value="true"></md-radio-button>
				      </md-radio-group>
				    </td>
				  </tr>
				  <tr>
				    <td>Track GitHub repositories</td>
				    <td colspan="2">
				      <md-radio-group data-ng-model="Settings.service_flags.repotracker_disabled" layout="row">
					<md-radio-button data-ng-value="false"></md-radio-button>
					<md-radio-button data-ng-value="true"></md-radio-button>
				      </md-radio-group>
				    </td>
				  </tr>
				  <tr>
				    <td>Schedule tasks</td>
				    <td colspan="2">
				      <md-radio-group data-ng-model="Settings.service_flags.scheduler_disabled" layout="row">
					<md-radio-button data-ng-value="false"></md-radio-button>
					<md-radio-button data-ng-value="true"></md-radio-button>
				      </md-radio-group>
				    </td>
				  </tr>
				  <tr>
				    <td>Test GitHub pull requests</td>
				    <td colspan="2">
				      <md-radio-group data-ng-model="Settings.service_flags.github_pr_testing_disabled" layout="row">
					<md-radio-button data-ng-value="false"></md-radio-button>
					<md-radio-button data-ng-value="true"></md-radio-button>
				      </md-radio-group>
				    </td>
				  </tr>
				  <tr>
				    <td>Update CLI</td>
				    <td colspan="2">
				      <md-radio-group data-ng-model="Settings.service_flags.cli_updates_disabled" layout="row">
					<md-radio-button data-ng-value="false"></md-radio-button>
					<md-radio-button data-ng-value="true"></md-radio-button>
				      </md-radio-group>
				    </td>
				  </tr>
				  <tr>
				    <td>Collect background statistics</td>
				    <td colspan="2">
				      <md-radio-group data-ng-model="Settings.service_flags.background_stats_disabled" layout="row">
					<md-radio-button data-ng-value="false"></md-radio-button>
					<md-radio-button data-ng-value="true"></md-radio-button>
				      </md-radio-group>
				    </td>
				  </tr>
				  <tr>
				    <td>Persist task and test logs</td>
				    <td colspan="2">
				      <md-radio-group data-ng-model="Settings.service_flags.task_logging_disabled" layout="row">
					<md-radio-button data-ng-value="false"></md-radio-button>
					<md-radio-button data-ng-value="true"></md-radio-button>
				      </md-radio-group>
				    </td>
				  </tr>
				  <tr>
				    <td>Cache historical statistics</td>
				    <td colspan="2">
				      <md-radio-group data-ng-model="Settings.service_flags.cache_stats_job_disabled" layout="row">
					<md-radio-button data-ng-value="false"></md-radio-button>
					<md-radio-button data-ng-value="true"></md-radio-button>
				      </md-radio-group>
				    </td>
				  </tr>
				  <tr>
				    <td>Cache historical statistics endpoint</td>
				    <td colspan="2">
				      <md-radio-group data-ng-model="Settings.service_flags.cache_stats_endpoint_disabled" layout="row">
					<md-radio-button data-ng-value="false"></md-radio-button>
					<md-radio-button data-ng-value="true"></md-radio-button>
				      </md-radio-group>
				    </td>
				  </tr>
				  <td>Cache historical statistics old tasks</td>
				  <td colspan="2">
				    <md-radio-group data-ng-model="Settings.service_flags.cache_stats_old_tasks_disabled" layout="row">
				      <md-radio-button data-ng-value="false"></md-radio-button>
				      <md-radio-button data-ng-value="true"></md-radio-button>
				    </md-radio-group>
				  </td>

				  <tr>
				    <td>Process Commit Queue</td>
				    <td colspan="2">
				      <md-radio-group data-ng-model="Settings.service_flags.commit_queue_disabled" layout="row">
					<md-radio-button data-ng-value="false"></md-radio-button>
					<md-radio-button data-ng-value="true"></md-radio-button>
				      </md-radio-group>
				    </td>
				  </tr>
				  <tr>
				    <td>Planner</td>
				    <td colspan="2">
				      <md-radio-group data-ng-model="Settings.service_flags.planner_disabled" layout="row">
					<md-radio-button data-ng-value="false"></md-radio-button>
					<md-radio-button data-ng-value="true"></md-radio-button>
				      </md-radio-group>
				    </td>
				  </tr>
				  <tr>
				    <td>Host Allocator</td>
				    <td colspan="2">
				      <md-radio-group data-ng-model="Settings.service_flags.host_allocator_disabled" layout="row">
					<md-radio-button data-ng-value="false"></md-radio-button>
					<md-radio-button data-ng-value="true"></md-radio-button>
				      </md-radio-group>
				    </td>
				  </tr>
				  <tr>
				    <td>Disaster Recovery Backup</td>
				    <td colspan="2">
				      <md-radio-group data-ng-model="Settings.service_flags.dr_backup_disabled" layout="row">
					<md-radio-button data-ng-value="false"></md-radio-button>
					<md-radio-button data-ng-value="true"></md-radio-button>
				      </md-radio-group>
				    </td>
				  </tr>
				  <tr>
				    <td>Background reauthorization</td>
				    <td colspan="2">
				      <md-radio-group data-ng-model="Settings.service_flags.background_reauth_disabled" layout="row">
					<md-radio-button data-ng-value="false"></md-radio-button>
					<md-radio-button data-ng-value="true"></md-radio-button>
				      </md-radio-group>
				    </td>
				  </tr>
				  <tr>
				    <td>Background Data Cleanup</td>
				    <td colspan="2">
				      <md-radio-group data-ng-model="Settings.service_flags.background_cleanup_disabled" layout="row">
					<md-radio-button data-ng-value="false"></md-radio-button>
					<md-radio-button data-ng-value="true"></md-radio-button>
				      </md-radio-group>
				    </td>
				  </tr>
				  <tr>
				    <td>Amboy Remote Management</td>
				    <td colspan="2">
				      <md-radio-group data-ng-model="Settings.service_flags.amboy_remote_management_disabled" layout="row">
					<md-radio-button data-ng-value="false"></md-radio-button>
					<md-radio-button data-ng-value="true"></md-radio-button>
				      </md-radio-group>
				    </td>
				  </tr>

											<tr>
												<td>&nbsp;</td>
											</tr>
											<tr>
												<td>Process notification events</td>
												<td colspan="2">
													<md-radio-group data-ng-model="Settings.service_flags.event_processing_disabled" layout="row">
														<md-radio-button data-ng-value="false"></md-radio-button>
														<md-radio-button data-ng-value="true"></md-radio-button>
													</md-radio-group>
												</td>
											</tr>
											<tr>
												<td>Send JIRA notifications</td>
												<td colspan="2">
													<md-radio-group data-ng-model="Settings.service_flags.jira_notifications_disabled" layout="row">
														<md-radio-button data-ng-value="false"></md-radio-button>
														<md-radio-button data-ng-value="true"></md-radio-button>
													</md-radio-group>
												</td>
											</tr>
											<tr>
												<td>Send Slack notifications</td>
												<td colspan="2">
													<md-radio-group data-ng-model="Settings.service_flags.slack_notifications_disabled" layout="row">
														<md-radio-button data-ng-value="false"></md-radio-button>
														<md-radio-button data-ng-value="true"></md-radio-button>
													</md-radio-group>
												</td>
											</tr>
											<tr>
												<td>Send Email notifications</td>
												<td colspan="2">
													<md-radio-group data-ng-model="Settings.service_flags.email_notifications_disabled" layout="row">
														<md-radio-button data-ng-value="false"></md-radio-button>
														<md-radio-button data-ng-value="true"></md-radio-button>
													</md-radio-group>
												</td>
											</tr>
											<tr>
												<td>Send Webhook notifications</td>
												<td colspan="2">
													<md-radio-group data-ng-model="Settings.service_flags.webhook_notifications_disabled" layout="row">
														<md-radio-button data-ng-value="false"></md-radio-button>
														<md-radio-button data-ng-value="true"></md-radio-button>
													</md-radio-group>
												</td>
											</tr>
											<tr>
												<td>Send Github PR status notifications</td>
												<td colspan="2">
													<md-radio-group data-ng-model="Settings.service_flags.github_status_api_disabled" layout="row">
														<md-radio-button data-ng-value="false"></md-radio-button>
														<md-radio-button data-ng-value="true"></md-radio-button>
													</md-radio-group>
												</td>
											</tr>
										</tbody>
									</table>

								</md-card-content>
							</md-card>

							<section layout="column" flex=50>
								<md-button type="submit" class="md-raised" ng-click="saveSettings()" style="width:20%; right:-78%">Save Changes</md-button>

								<md-card flex=50 id="announcements" style="height:240px">
									<md-card-title>
										<md-card-title-text>
											<span>Announcements</span>
										</md-card-title-text>
									</md-card-title>
									<md-card-content>
										<md-input-container class="control">
											<label>Site-wide banner:</label>
											<input type="text" id="txtBanner" ng-model="Settings.banner" placeholder="Enter banner text here">
										</md-input-container>
										<md-input-container class="control">
											<label>Banner style:</label>
											<md-select ng-model="Settings.banner_theme">
												<md-option ng-repeat="t in ValidThemes" value="[[t]]">[[t]]</md-option>
											</md-select>
										</md-input-container>
									</md-card-content>

								</md-card>
							</section>
						</section>
						<section layout="row" flex>
							<md-card flex=50 id="alerts">
								<md-card-title>
									<md-card-title-text>
										<span>Alerts - SMTP Settings</span>
									</md-card-title-text>
									<md-button ng-click="clearSection('alerts')">
										<i class="fa fa-trash"></i>
									</md-button>
								</md-card-title>
								<md-card-content>
									<md-input-container class="control" style="width:45%;">
										<label>Server address</label>
										<input type="text" ng-model="Settings.alerts.smtp.server">
									</md-input-container>
									<md-input-container class="control" style="width:45%; margin-left:50px;">
										<label>From email</label>
										<input type="text" ng-model="Settings.alerts.smtp.from">
									</md-input-container>
									<md-input-container class="control" style="width:45%;">
										<label>Port</label>
										<input type="number" ng-model="Settings.alerts.smtp.port">
									</md-input-container>
									<md-input-container class="control" style="width:250px; margin-left:50px;">
										<md-checkbox ng-model="Settings.alerts.smtp.use_ssl">
											Use SSL
										</md-checkbox>
									</md-input-container>
									<md-input-container class="control" style="width:45%;">
										<label>Username</label>
										<input type="text" ng-model="Settings.alerts.smtp.username">
									</md-input-container>
									<md-input-container class="control" style="width:45%; margin-left:50px;">
										<label>Password</label>
										<input type="text" ng-model="Settings.alerts.smtp.password">
									</md-input-container>
									<md-input-container class="control">
										<label>Admin emails</label>
										<textarea ng-model="Settings.alerts.smtp.admin_email" ng-list="&#10;" ng-trim="false" rows="3"
										 md-select-on-focus></textarea>
									</md-input-container>
								</md-card-content>
							</md-card>

							<md-card flex=50 id="notify">
								<md-card-title>
									<md-card-title-text>
										<span>Notify - SMTP Settings</span>
									</md-card-title-text>
									<md-button ng-click="clearSection('notify')">
										<i class="fa fa-trash"></i>
									</md-button>
								</md-card-title>
								<md-card-content>
									<md-input-container class="control" style="width:45%;">
										<label>Server address</label>
										<input type="text" ng-model="Settings.notify.smtp.server">
									</md-input-container>
									<md-input-container class="control" style="width:45%; margin-left:50px;">
										<label>From email</label>
										<input type="text" ng-model="Settings.notify.smtp.from">
									</md-input-container>
									<md-input-container class="control" style="width:45%;">
										<label>Port</label>
										<input type="number" ng-model="Settings.notify.smtp.port">
									</md-input-container>
									<md-input-container class="control" style="width:250px; margin-left:50px;">
										<md-checkbox ng-model="Settings.notify.smtp.use_ssl">
											Use SSL
										</md-checkbox>
									</md-input-container>
									<md-input-container class="control" style="width:45%;">
										<label>Username</label>
										<input type="text" ng-model="Settings.notify.smtp.username">
									</md-input-container>
									<md-input-container class="control" style="width:45%; margin-left:50px;">
										<label>Password</label>
										<input type="text" ng-model="Settings.notify.smtp.password">
									</md-input-container>
									<md-input-container class="control">
										<label>Admin emails</label>
										<textarea ng-model="Settings.notify.smtp.admin_email" ng-list="&#10;" ng-trim="false" rows="3"
										 md-select-on-focus></textarea>
									</md-input-container>
								</md-card-content>
							</md-card>
						</section>

						<section layout="row" flex>

							<md-card flex=50 id="hostinit">
								<md-card-title>
									<md-card-title-text>
										<span>Hostinit</span>
									</md-card-title-text>
									<md-button ng-click="clearSection('hostinit')">
										<i class="fa fa-trash"></i>
									</md-button>
								</md-card-title>
								<md-card-content>
									<md-input-container class="control" style="width:45%;">
										<label>SSH timeout (secs)</label>
										<input type="number" ng-model="Settings.hostinit.ssh_timeout_secs">
									</md-input-container>
									<md-input-container class="control" style="width:45%;">
										<label>Host Creation Throttle (num hosts)</label>
										<input type="number" ng-model="Settings.hostinit.host_throttle">
									</md-input-container>
									<md-input-container class="control" style="width:45%;">
<<<<<<< HEAD
										<label>Host Provisioning Throttle (num hosts)</label>
										<input type="number" ng-model="Settings.hostinit.host_provisioning_throttle">
=======
										<label>Cloud status checking batch size</label>
										<input type="number" ng-model="Settings.hostinit.cloud_batch_size">
>>>>>>> c12773e0
									</md-input-container>
								</md-card-content>
							</md-card>


							<md-card flex=50 id="scheduler">
								<md-card-title>
									<md-card-title-text>
										<span>Scheduler</span>
									</md-card-title-text>
									<md-button ng-click="clearSection('scheduler')">
										<i class="fa fa-trash"></i>
									</md-button>
								</md-card-title>
								<md-card-content>
									<md-input-container class="control" style="width:45%;">
										<label>Task Finder</label>
										<input type="text" ng-model="Settings.scheduler.task_finder">
									</md-input-container>
									<md-input-container class="control" style="width:45%;">
										<label>Host Allocator</label>
										<input type="text" ng-model="Settings.scheduler.host_allocator">
									</md-input-container>
									<md-input-container class="control" style="width:45%;">
										<label>Free Host Fraction</label>
										<input type="number" step="0.01" min="0" max="1" ng-model="Settings.scheduler.free_host_fraction">
									</md-input-container>
									<md-input-container class="control" style="width:45%;">
										<label>Cache Schedules in API (seconds)</label>
										<input type="number" step="1" min="0" max="600" ng-model="Settings.scheduler.cache_duration_seconds">
									</md-input-container>
									<md-input-container class="control" style="width:45%;">
                		<label>Planner Version</label>
              			<input type="text" ng-model="Settings.scheduler.planner">
          				</md-input-container>
									<md-input-container class="control" style="width:45%;">
      							<label>Target Time (seconds)</label>
    								<input type="number" step="1" min="0" max="1800" ng-model="Settings.scheduler.target_time_seconds">
      						</md-input-container>
    							<md-input-container class="control" style="width:45%;">
      							<label>Acceptable Host Idle Time (seconds)</label>
      							<input type="number" step="1" min="0" max="300" ng-model="Settings.scheduler.acceptable_host_idle_time_seconds">
  								</md-input-container>
									<md-input-container class="control" style="width:45%;">
										<label>Patch Factor (0 to 100 inclusive)</label>
										<input type="number" step="1" min="0" max="100" ng-model="Settings.scheduler.patch_factor">
									</md-input-container>
									<md-input-container class="control" style="width:45%;">
										<label>Patch Time In Queue Factor (0 to 100 inclusive)</label>
										<input type="number" step="1" min="0" max="100" ng-model="Settings.scheduler.patch_time_in_queue_factor">
									</md-input-container>
									<md-input-container class="control" style="width:45%;">
										<label>Commit Queue Factor (0 to 100 inclusive)</label>
										<input type="number" step="1" min="0" max="100" ng-model="Settings.scheduler.commit_queue_factor">
									</md-input-container>
									<md-input-container class="control" style="width:45%;">
										<label>Mainline Time In Queue Factor (0 to 100 inclusive)</label>
										<input type="number" step="1" min="0" max="100" ng-model="Settings.scheduler.mainline_time_in_queue_factor">
									</md-input-container>
									<md-input-container class="control" style="width:45%;">
										<label>Expected Runtime Factor (0 to 100 inclusive)</label>
										<input type="number" step="1" min="0" max="100" ng-model="Settings.scheduler.expected_runtime_factor">
									</md-input-container>
									<md-input-container class="control" style="width:170px;">
										<md-checkbox ng-model="Settings.scheduler.group_versions">
											Group Versions
										</md-checkbox>
									</md-input-container>
								</md-card-content>
							</md-card>

						</section>

						<section layout="row" flex>

							<md-card flex=50 id="repotracker" style="max-width:49%">
								<md-card-title>
									<md-card-title-text>
										<span>Repotracker</span>
									</md-card-title-text>
									<md-button ng-click="clearSection('repotracker')">
										<i class="fa fa-trash"></i>
									</md-button>
								</md-card-title>
								<md-card-content>
									<md-input-container class="control" style="width:45%;">
										<label>New revisions to fetch</label>
										<input type="number" ng-model="Settings.repotracker.revs_to_fetch">
									</md-input-container>
									<md-input-container class="control" style="width:45%; margin-left:50px;">
										<label>Max revisions to search</label>
										<input type="number" ng-model="Settings.repotracker.max_revs_to_search">
									</md-input-container>
									<md-input-container class="control" style="width:45%;">
										<label>Max concurrent requests</label>
										<input type="number" ng-model="Settings.repotracker.max_con_requests">
									</md-input-container>
								</md-card-content>
							</md-card>

						</section>

						<section layout="row" flex>
							<section layout="column" flex>
								<md-card flex=50 id="api" style="height:200px">
										<md-card-title>
											<md-card-title-text>
												<span>API</span>
											</md-card-title-text>
											<md-button ng-click="clearSection('api')">
												<i class="fa fa-trash"></i>
											</md-button>
										</md-card-title>
										<md-card-content>
											<md-input-container class="control" style="width:45%;">
												<label>HTTP listener address</label>
												<input type="text" ng-model="Settings.api.http_listen_addr">
											</md-input-container>
											<md-input-container class="control" style="width:45%; margin-left:50px;">
												<label>Github webhook secret</label>
												<input type="text" ng-model="Settings.api.github_webhook_secret">
											</md-input-container>
										</md-card-content>
									</md-card>

									<md-card flex=50 id="commit_queue">
											<md-card-title>
												<md-card-title-text>
													<span>Commit Queue</span>
												</md-card-title-text>
											</md-card-title>
											<md-card-content>
												<md-input-container class="control" style="width:45%;">
														<label>Merge Distro</label>
														<input type="text" ng-model="Settings.commit_queue.merge_task_distro">
												</md-input-container>
												<md-input-container class="control" style="width:45%;">
													<label>Committer Name</label>
													<input type="text" ng-model="Settings.commit_queue.committer_name">
												</md-input-container>
												<md-input-container class="control" style="width:45%;">
														<label>Committer Email</label>
														<input type="text" ng-model="Settings.commit_queue.committer_email">
													</md-input-container>
												<button ng-click="clearCommitQueues()" class="md-raised md-button">Clear Commit Queues</button>
											</md-card-content>
									</md-card>
							</section>

							<md-card flex=50 id="ui">
								<md-card-title>
									<md-card-title-text>
										<span>UI</span>
									</md-card-title-text>
									<md-button ng-click="clearSection('ui')">
										<i class="fa fa-trash"></i>
									</md-button>
								</md-card-title>
								<md-card-content>
									<md-input-container class="control" style="width:45%;">
										<label>URL</label>
										<input type="text" ng-model="Settings.ui.url">
									</md-input-container>
									<md-input-container class="control" style="width:45%; margin-left:50px;">
										<label>Help URL</label>
										<input type="text" ng-model="Settings.ui.help_url">
									</md-input-container>
									<md-input-container class="control" style="width:45%;">
										<label>UIv2 URL</label>
										<input type="text" ng-model="Settings.ui.uiv2_url">
									</md-input-container>
									<md-input-container class="control" style="width:45%;  margin-left:50px;">
										<label>HTTP listener address</label>
										<input type="text" ng-model="Settings.ui.http_listen_addr">
									</md-input-container>
									<md-input-container class="control" style="width:45%; ;">
										<label>Secret</label>
										<input type="text" ng-model="Settings.ui.secret">
									</md-input-container>
									<md-input-container class="control" style="width:45%;  margin-left:50px;">
										<label>Default project</label>
										<input type="text" ng-model="Settings.ui.default_project">
									</md-input-container>
									<md-input-container class="control" style="width:45%;">
										<label>CSRF key</label>
										<input type="text" ng-model="Settings.ui.csrf_key">
									</md-input-container>
									<md-input-container class="control" style="width:45%;  margin-left:50px;">
										<label>CORS Origins</label>
										<textarea ng-model="Settings.ui.cors_origins" ng-list="&#10;" ng-trim="false" rows="3"
										md-select-on-focus></textarea>
									</md-input-container>
									<md-input-container class="control" style="width:45%;">
										<label>Login Domain</label>
										<input type="text" ng-model="Settings.ui.login_domain">
									</md-input-container>
									<md-input-container class="control" style="width:45%; margin-left:50px;">
										<md-checkbox ng-model="Settings.ui.cache_templates">
											Cache templates
										</md-checkbox>
									</md-input-container>
								</md-card-content>
							</md-card>

						</section>

						<section layout="row" flex>
							<md-card flex=50 id="auth" style="max-width:49%">
								<md-card-title>
									<md-card-title-text>
										<span>Global Config</span>
									</md-card-title-text>
									<md-button ng-click="clearSection('auth')">
										<i class="fa fa-trash"></i>
									</md-button>
								</md-card-title>
								<md-card-content>
									<label>Preferred Auth Type</label>
									<md-radio-group data-ng-model="Settings.auth.preferred_type" layout="row">
										<md-radio-button value="ldap">LDAP</md-radio-button>
										<md-radio-button value="okta">Okta</md-radio-button>
										<md-radio-button value="naive">Naive</md-radio-button>
										<md-radio-button value="github">Github</md-radio-button>
										<md-radio-button value="only_api">API-only</md-radio-button>
										<md-radio-button value="multi">Multi</md-radio-button>
										<md-radio-button value="">None</md-radio-button>
									</md-radio-group>
									<br />
									<md-input-container class="control" style="width:45%;">
										<label>Background Reauth (Minutes)</label>
										<input type="number" ng-model="Settings.auth.background_reauth_minutes">
									</md-input-container>
								</md-card-content>
							</md-card>

						</section>

						<section layout="row" flex>
							<md-card flex=50 id="ldap" style="max-width:49%">
								<md-card-title>
									<md-card-title-text>
										<span>LDAP Authentication</span>
									</md-card-title-text>
									<md-button ng-click="clearSection('auth','ldap')">
										<i class="fa fa-trash"></i>
									</md-button>
								</md-card-title>
								<md-card-content>
									<md-input-container class="control" style="width:45%;">
										<label>URL</label>
										<input type="text" ng-model="Settings.auth.ldap.url">
									</md-input-container>
									<md-input-container class="control" style="width:45%;">
										<label>Port</label>
										<input type="text" ng-model="Settings.auth.ldap.port">
									</md-input-container>
									<md-input-container class="control" style="width:45%;">
										<label>User Path</label>
										<input type="text" ng-model="Settings.auth.ldap.path">
									</md-input-container>
									<md-input-container class="control" style="width:45%;">
										<label>Service Path</label>
										<input type="text" ng-model="Settings.auth.ldap.service_path">
									</md-input-container>
									<md-input-container class="control" style="width:45%;">
										<label>User Group</label>
										<input type="text" ng-model="Settings.auth.ldap.group">
									</md-input-container>
									<md-input-container class="control" style="width:45%;">
										<label>Service Group</label>
										<input type="text" ng-model="Settings.auth.ldap.service_group">
									</md-input-container>
									<md-input-container class="control" style="width:45%;">
										<label>Expire After Minutes</label>
										<input type="text" ng-model="Settings.auth.ldap.expire_after_minutes">
									</md-input-container>
									<md-input-container class="control" style="width:45%;">
										<label>Group OU Name</label>
										<input type="text" ng-model="Settings.auth.ldap.group_ou">
									</md-input-container>
									<div><button ng-show="can_clear_tokens" ng-click="clearAllUserTokens()" class="btn btn-primary">Logout Everyone</button></div>
								</md-card-content>
							</md-card>

							<md-card flex=50 id="okta" style="max-width:49%">
								<md-card-title>
									<md-card-title-text>
										<span>Okta Authentication</span>
									</md-card-title-text>
									<md-button ng-click="clearSection('auth','okta')">
										<i class="fa fa-trash"></i>
									</md-button>
								</md-card-title>
								<md-card-content>
									<md-input-container class="control" style="width:45%;">
										<label>Client ID</label>
										<input type="text" ng-model="Settings.auth.okta.client_id">
									</md-input-container>
									<md-input-container class="control" style="width:45%;">
										<label>Client Secret</label>
										<input type="text" ng-model="Settings.auth.okta.client_secret">
									</md-input-container>
									<md-input-container class="control" style="width:45%;">
										<label>Issuer</label>
										<input type="text" ng-model="Settings.auth.okta.issuer">
									</md-input-container>
									<md-input-container class="control" style="width:45%;">
										<label>User Group</label>
										<input type="text" ng-model="Settings.auth.okta.user_group">
									</md-input-container>
									<md-input-container class="control" style="width:45%;">
										<label>Expire User Session After Minutes</label>
										<input type="number" ng-model="Settings.auth.okta.expire_after_minutes">
									</md-input-container>
									<div><button ng-show="can_clear_tokens" ng-click="clearAllUserTokens()" class="btn btn-primary">Logout Everyone</button></div>
								</md-card-content>
							</md-card>

						</section>

						<section layout="row" flex>

							<md-card flex=50 id="naive" style="max-width:49%">
								<md-card-title>
									<md-card-title-text>
										<span>Naive Authentication</span>
									</md-card-title-text>
									<md-button ng-click="clearSection('auth','naive')">
										<i class="fa fa-trash"></i>
									</md-button>
								</md-card-title>
								<md-card-content>
									<md-chips md-transform-chip="chipToUserJSON($chip)" ng-model="Settings.auth.naive.users" placeholder="Enter a user in json format">
										<md-chip-template>
											username:[[$chip.username]], password:[[$chip.password]], display_name:[[$chip.display_name]],
											email:[[$chip.email]]
										</md-chip-template>
									</md-chips>
								</md-card-content>
							</md-card>

							<md-card flex=50 id="only_api" style="max-width:49%">
								<md-card-title>
									<md-card-title-text>
										<span>API-Only Authentication</span>
									</md-card-title-text>
									<md-button ng-click="clearSection('auth','only_api')">
										<i class="fa fa-trash"></i>
									</md-button>
								</md-card-title>
								<md-card-content>
									<md-chips md-transform-chip="chipToUserJSON($chip)"
										ng-model="tempOnlyAPIUsers" ng-change="onAPIOnlyUsersChanged()" placeholder="Enter a user in json format (specify username, key, and roles)">
										<md-chip-template>
											username:[[$chip.username]], key:[[$chip.key]], roles:[[$chip.roles]]
										</md-chip-template>
									</md-chips>
                  <label class="icon fa fa-warning distro-error"
                    ng-show="apiOnlyUserMissingKey"> Missing API keys will be auto-generated on save<br></label>
								</md-card-content>
							</md-card>

						</section>

						<section layout="row" flex>
							<md-card flex=50 id="github" style="max-width:49%">
								<md-card-title>
									<md-card-title-text>
										<span>Github Authentication</span>
									</md-card-title-text>
									<md-button ng-click="clearSection('auth','github')">
										<i class="fa fa-trash"></i>
									</md-button>
								</md-card-title>
								<md-card-content>
									<md-input-container class="control" style="width:45%;">
										<label>Client ID</label>
										<input type="text" ng-model="Settings.auth.github.client_id">
									</md-input-container>
									<md-input-container class="control" style="width:45%; margin-left:50px;">
										<label>Client Secret</label>
										<input type="text" ng-model="Settings.auth.github.client_secret">
									</md-input-container>
									<md-input-container class="control" style="width:45%;">
										<label>Organization</label>
										<input type="text" ng-model="Settings.auth.github.organization">
									</md-input-container>
									<md-input-container class="control" style="width:45%; margin-left:50px;">
										<label>Users</label>
										<textarea ng-model="Settings.auth.github.users" ng-list="&#10;" ng-trim="false" rows="3" md-select-on-focus></textarea>
									</md-input-container>
								</md-card-content>
							</md-card>
							<md-card flex=50 id="multi" style="max-width:49%">
								<md-card-title>
									<md-card-title-text>
										<span>Multi Authentication</span>
									</md-card-title-text>
									<md-button ng-click="clearSection('auth','multi')">
										<i class="fa fa-trash"></i>
									</md-button>
								</md-card-title>
								<md-card-content>
									<div class="control">
                    <label>Read-Write</label>
                    <table>
                    <tbody ng-repeat="auth in tempMultiAuthReadWrite track by $index">
                      <tr>
                      <td>
                        <input type="text" ng-model="tempMultiAuthReadWrite[$index]" class="form-control">
                      </td>
                      <td>
                        <a ng-click="removeMultiAuthReadWrite($index)">
                          <i class="fa fa-trash" style="margin-left:10px"></i>
                        </a>
                      </td>
                      <td>
                      <label class="icon fa fa-warning distro-error"
                        ng-show="tempMultiAuthReadWrite && invalidAuth(auth)">Valid values: [[validAuthKinds.join(", ")]]<br></label>
                      </td>
                      </tr>
                    </tbody>
                    </table>
                    <button type="button" class="md-raised md-button"
                      ng-click="addMultiAuthReadWrite()"><i class="fa fa-plus"></i>Add Read-Write Auth</button>
                  </div>
                  <div>
                    <label>Read-Only</label>
                    <table>
                    <tbody ng-repeat="auth in tempMultiAuthReadOnly track by $index">
                      <tr>
                      <td>
                        <input type="text" ng-model="tempMultiAuthReadOnly[$index]" class="form-control">
                      </td>
                      <td>
                        <a ng-click="removeMultiAuthReadOnly($index)">
                          <i class="fa fa-trash" style="margin-left:10px"></i>
                        </a>
                      </td>
                      <td>
                      <label class="icon fa fa-warning distro-error"
                        ng-show="tempMultiAuthReadOnly && invalidAuth(auth)">Valid values: [[validAuthKinds.join(", ")]]<br></label>
                      </td>
                      </tr>
                    </tbody>
                    </table>
                    <button type="button" class="md-raised md-button"
                      ng-click="addMultiAuthReadOnly()"><i class="fa fa-plus"></i>Add Read-Write Auth</button>
                  </div>
								</md-card-content>
							</md-card>
						</section>

						<section layout="row" flex>
							<md-card flex=50 id="jira">
								<md-card-title>
									<md-card-title-text>
										<span>Jira</span>
									</md-card-title-text>
									<md-button ng-click="clearSection('jira')">
										<i class="fa fa-trash"></i>
									</md-button>
								</md-card-title>
								<md-card-content>
									<md-input-container class="control" style="width:45%;">
										<label>Host</label>
										<input type="text" ng-model="Settings.jira.host">
									</md-input-container>
									<md-input-container class="control" style="width:45%; margin-left:50px;">
										<label>Default project</label>
										<input type="text" ng-model="Settings.jira.default_project">
									</md-input-container>
										<md-card>
											<md-card-title>
												<md-card-title-text>
													<span>Basic Auth</span>
												</md-card-title-text>
											</md-card-title>
											<md-card-content>
												<md-input-container class="control" style="width:45%;">
													<label>Username</label>
													<input type="text" ng-model="Settings.jira.basic_auth.username">
												</md-input-container>
												<md-input-container class="control" style="width:45%; margin-left:50px;">
													<label>Password</label>
													<input type="text" ng-model="Settings.jira.basic_auth.password">
												</md-input-container>
											</md-card-content>
										</md-card>
										<md-card>
											<md-card-title>
												<md-card-title-text>
													<span>OAuth 1.0</span>
												</md-card-title-text>
											</md-card-title>
											<md-card-content>
												<md-input-container class="control" style="width:45%;">
													<label>Access Token</label>
													<input type="text" ng-model="Settings.jira.oauth1.access_token">
												</md-input-container>
												<md-input-container class="control" style="width:45%; margin-left:50px;">
													<label>Token Secret</label>
													<input type="text" ng-model="Settings.jira.oauth1.token_secret">
												</md-input-container>
												<md-input-container class="control" style="width:45%;">
													<label>Consumer Key</label>
													<input type="text" ng-model="Settings.jira.oauth1.consumer_key">
												</md-input-container>
												<md-input-container class="control" style="width:45%; margin-left:50px;">
													<label>Private Key (PEM format)</label>
													<textarea ng-model="Settings.jira.oauth1.private_key" ng-trim="false" rows="3" md-select-on-focus></textarea>
												</md-input-container>
											</md-card-content>
										</md-card>
									</md-card-content>
								</md-card>

							<md-card flex=50 id="bugsnag" style="height:280px">
								<md-card-title>
									<md-card-title-text>
										<span>Bugsnag</span>
									</md-card-title-text>
									<md-button ng-click="clearSection('bugsnag')">
										<i class="fa fa-trash"></i>
									</md-button>
								</md-card-title>
								<md-card-content>
									<md-input-container class="control" style="width:45%;">
										<label>Tracking ID</label>
										<input type="text" ng-model="Settings.bugsnag">
									</md-input-container>
								</md-card-content>
							</md-card>
						</section>

						<section layout="row" flex>

							<md-card flex=50 id="slack">
								<md-card-title>
									<md-card-title-text>
										<span>Slack</span>
									</md-card-title-text>
									<md-button ng-click="clearSection('slack')">
										<i class="fa fa-trash"></i>
									</md-button>
								</md-card-title>
								<md-card-content>
									<md-input-container class="control" style="width:45%;">
										<label>Token</label>
										<input type="text" ng-model="Settings.slack.token">
									</md-input-container>
									<md-input-container class="control" style="width:45%; margin-left:50px;">
										<label>Level</label>
										<input type="text" ng-model="Settings.slack.level">
									</md-input-container>
									<md-input-container class="control" style="width:45%;">
										<label>Channel</label>
										<input type="text" ng-model="Settings.slack.options.channel">
									</md-input-container>
									<md-input-container class="control" style="width:45%; margin-left:50px;">
										<label>Host name</label>
										<input type="text" ng-model="Settings.slack.options.hostname">
									</md-input-container>
									<md-input-container class="control" style="width:45%;">
										<label>Name</label>
										<input type="text" ng-model="Settings.slack.options.name">
									</md-input-container>
									<md-input-container class="control" style="width:45%; margin-left:50px;">
										<label>Username</label>
										<input type="text" ng-model="Settings.slack.options.username">
									</md-input-container>
									<md-input-container class="control" style="width:45%;">
										<label>Icon URL</label>
										<input type="text" ng-model="Settings.slack.options.icon_url">
									</md-input-container>
									<md-input-container class="control" style="width:45%; margin-left:50px;">
										<label>Fields to set</label>
										<textarea ng-model="Settings.slack.options.fields" ng-list="&#10;" ng-trim="false" rows="3"
										 md-select-on-focus></textarea>
									</md-input-container>
									<br />
									<md-input-container class="control" style="width:170px;">
										<md-checkbox ng-model="Settings.slack.options.add_basic_metadata">
											Add basic metadata
										</md-checkbox>
									</md-input-container>
									<md-input-container class="control" style="width:170px; margin-left:50px;">
										<md-checkbox ng-model="Settings.slack.options.use_fields">
											Use fields
										</md-checkbox>
									</md-input-container>
									<md-input-container class="control" style="width:170px; margin-left:50px;">
										<md-checkbox ng-model="Settings.slack.options.all_fields">
											All fields
										</md-checkbox>
									</md-input-container>
								</md-card-content>
							</md-card>

							<md-card flex=50 id="splunk" style="height:280px">
								<md-card-title>
									<md-card-title-text>
										<span>Splunk</span>
									</md-card-title-text>
									<md-button ng-click="clearSection('splunk')">
										<i class="fa fa-trash"></i>
									</md-button>
								</md-card-title>
								<md-card-content>
									<md-input-container class="control" style="width:45%;">
										<label>Server URL</label>
										<input type="text" ng-model="Settings.splunk.url">
									</md-input-container>
									<md-input-container class="control" style="width:45%; margin-left:50px;">
										<label>Token</label>
										<input type="text" ng-model="Settings.splunk.token">
									</md-input-container>
									<md-input-container class="control" style="width:45%;">
										<label>Channel</label>
										<input type="text" ng-model="Settings.splunk.channel">
									</md-input-container>
								</md-card-content>
							</md-card>
			            </section>

						<section layout="row" flex>
							<md-card flex=50 id="newrelic" style="height:auto">
								<md-card-title>
									<md-card-title-text>
										<span>New Relic</span>
									</md-card-title-text>
									<md-button ng-click="clearSection('newrelic')">
										<i class="fa fa-trash"></i>
									</md-button>
								</md-card-title>
								<md-card-content>
									<md-input-container class="control" style="width:45%;">
										<label>Account ID</label>
										<input type="text" ng-model="Settings.newrelic.accountId">
									</md-input-container>
									<md-input-container class="control" style="width:45%;">
										<label>Trust Key</label>
										<input type="text" ng-model="Settings.newrelic.trustKey">
									</md-input-container>
									<md-input-container class="control" style="width:45%;">
										<label>Agent ID</label>
										<input type="text" ng-model="Settings.newrelic.agentId">
									</md-input-container>
									<md-input-container class="control" style="width:45%;">
										<label>License Key</label>
										<input type="text" ng-model="Settings.newrelic.licenseKey">
									</md-input-container>
									<md-input-container class="control" style="width:45%;">
										<label>Application ID</label>
										<input type="text" ng-model="Settings.newrelic.applicationId">
									</md-input-container>
								</md-card-content>
							</md-card>
						</section>

						<section layout="row" flex>
							<md-card flex=50 id="amboy">
								<md-card-title>
									<md-card-title-text>
										<span>Amboy</span>
									</md-card-title-text>
									<md-button ng-click="clearSection('amboy')">
										<i class="fa fa-trash"></i>
									</md-button>
								</md-card-title>
								<md-card-content>
									<md-input-container class="control" style="width:45%;">
										<label>Name</label>
										<input type="text" ng-model="Settings.amboy.name">
									</md-input-container>
				                    <md-input-container class="control" style="width:45%; margin-left:50px;">
										<label>Single Worker Name</label>
										<input type="text" ng-model="Settings.amboy.single_name">
									</md-input-container>
				                    <md-input-container class="control" style="width:45%;">
										<label>DB name</label>
										<input type="text" ng-model="Settings.amboy.database">
									</md-input-container>
				                    <md-input-container class="control" style="width:45%; margin-left:50px;">
										<label>Local pool size</label>
										<input type="number" ng-model="Settings.amboy.pool_size_local">
									</md-input-container>
				                    <md-input-container class="control" style="width:45%;">
										<label>Remote pool size</label>
										<input type="number" ng-model="Settings.amboy.pool_size_remote">
									</md-input-container>
				                    <md-input-container class="control" style="width:45%; margin-left:50px;">
										<label>Local storage size</label>
										<input type="number" ng-model="Settings.amboy.local_storage_size">
									</md-input-container>

						    <md-input-container class="control" style="width:45%; margin-left:50px;">
						      <md-checkbox ng-model="Settings.amboy.remote_require_priority">Remote Require Priority</md-checkbox>
						    </md-input-container>

				          <md-input-container class="control" style="width:45%;">
									<label>Group default workers</label>
									<input type="number" ng-model="Settings.amboy.group_default_workers">
									</md-input-container>
				          <md-input-container class="control" style="width:45%; margin-left:50px;">
									<label>Group background create frequency</label>
									<input type="number" ng-model="Settings.amboy.group_background_create_frequency">
									</md-input-container>
				          <md-input-container class="control" style="width:45%;">
									<label>Group prune frequency</label>
									<input type="number" ng-model="Settings.amboy.group_prune_frequency">
									</md-input-container>
				          <md-input-container class="control" style="width:45%; margin-left:50px;">
									<label>Group TTL</label>
									<input type="number" ng-model="Settings.amboy.group_ttl">
									</md-input-container>

								</md-card-content>
							</md-card>

							<md-card flex=50 id="logger_config">
								<md-card-title>
									<md-card-title-text>
										<span>Logger Config</span>
									</md-card-title-text>
									<md-button ng-click="clearSection('logger_config')">
										<i class="fa fa-trash"></i>
									</md-button>
								</md-card-title>
								<md-card-content>
									<md-input-container class="control" style="width:60%;">
									        <label>Default logger</label>
										<md-select ng-model="Settings.logger_config.default_logger">
										        <md-option ng-repeat="logger in validDefaultLoggers" value="[[logger]]">[[logger]]</md-option>
										</md-select>
									</md-input-container>
									<md-input-container class="control" style="width:45%;">
										<label>Default level</label>
										<input type="text" ng-model="Settings.logger_config.default_level">
									</md-input-container>
									<md-input-container class="control" style="width:45%; margin-left:50px;">
										<label>Threshold level</label>
										<input type="text" ng-model="Settings.logger_config.threshold_level">
									</md-input-container>
									<md-input-container class="control" style="width:45%;">
										<label>Log buffer duration (secs)</label>
										<input type="number" ng-model="Settings.logger_config.buffer.duration_seconds">
									</md-input-container>
									<md-input-container class="control" style="width:45%; margin-left:50px;">
										<label>Buffer count</label>
										<input type="number" ng-model="Settings.logger_config.buffer.count">
									</md-input-container>
									<md-input-container class="control" style="width:45%;">
										<label>Logkeeper URL</label>
										<input type="text" ng-model="Settings.logger_config.logkeeper_url">
									</md-input-container>
									<md-input-container class="control" style="width:45%;">
										<label>Buildlogger Base URL</label>
										<input type="text" ng-model="Settings.logger_config.buildlogger_base_url">
									</md-input-container>
									<md-input-container class="control" style="width:45%;">
										<label>Buildlogger RPC Port</label>
										<input type="text" ng-model="Settings.logger_config.buildlogger_rpc_port">
									</md-input-container>
									<md-input-container class="control" style="width:45%;">
										<label>Buildlogger User</label>
										<input type="text" ng-model="Settings.logger_config.buildlogger_user">
									</md-input-container>
									<md-input-container class="control" style="width:45%;">
										<label>Buildlogger Password</label>
										<input type="text" ng-model="Settings.logger_config.buildlogger_password">
									</md-input-container>
								</md-card-content>
							</md-card>
						</section>

						<section layout="row" flex>
							<md-card flex=50 id="notifications">
								<md-card-title>
									<md-card-title-text>
										<span>Notifications Config</span>
									</md-card-title-text>
									<md-button ng-click="clearSection('notifications')">
										<i class="fa fa-trash"></i>
									</md-button>
								</md-card-title>
								<md-card-content>
									<div class="muted small" style="height:25px;">All settings are applied per-server</div>
									<md-input-container class="control" style="width:45%;">
										<label>Notifications Rate Limit Target per Time Interval</label>
										<input type="number" ng-model="Settings.notify.buffer_target_per_interval">
									</md-input-container>
									<md-input-container class="control" style="width:45%;">
										<label>Notifications Rate Limit Time Interval (seconds)</label>
										<input type="number" ng-model="Settings.notify.buffer_interval_seconds">
									</md-input-container>
									<md-input-container class="control" style="width:45%;">
										<label>Event Processing Limit (events per job)</label>
										<input type="number" ng-model="Settings.notify.event_processing_limit">
									</md-input-container>
								</md-card-content>
							</md-card>
							<md-card flex=50 id="triggers" style="height:180px">
								<md-card-title>
									<md-card-title-text>
										<span>Triggers Config</span>
									</md-card-title-text>
									<md-button ng-click="clearSection('triggers')">
										<i class="fa fa-trash"></i>
									</md-button>
								</md-card-title>
								<md-card-content>
									<md-input-container class="control" style="width:45%;">
										<label>Distro for generated tasks</label>
										<input type="text" ng-model="Settings.triggers.generate_distro">
									</md-input-container>
								</md-card-content>
							</md-card>
						</section>

						<section layout="row" flex>

							<md-card flex=50 id="containerpools" style="max-width:49%">
								<md-card-title>
									<md-card-title-text>
										<span>Container Pools</span>
									</md-card-title-text>
								</md-card-title>
								<md-card-content>
									<md-input-container class="control">
										<textarea ng-model="tempContainerPools" rows="3" md-select-on-focus style="font-family:courier new, courier, monospace;"></textarea>
									</md-input-container>
								</md-card-content>
							</md-card>

						</section>

						<section layout="row" flex>

							<md-card flex=50 id="aws">
								<md-card-title>
									<md-card-title-text>
										<span>AWS</span>
									</md-card-title-text>
									<md-button ng-click="clearSection('providers','aws')">
										<i class="fa fa-trash"></i>
									</md-button>
								</md-card-title>
								<md-card-content>
									<md-card>
										<md-card-title>
											<md-card-title-text>
												<span>Regions</span>
											</md-card-title-text>
										</md-card-title>
										<md-card-content>
											<div id="ec2-list" class="form-group" ng-repeat="(index, item) in Settings.providers.aws.ec2_keys">
												<section layout="row" flex>
													<md-input-container class="control" flex=25>
														<input class="control" type="text" ng-model="item.region" placeholder="EC2 Region">
													</md-input-container>

													<md-input-container class="control" flex=50>
														<input class="control" type="text" ng-model="item.key" placeholder="EC2 Key">
													</md-input-container>
													<md-input-container class="control" flex=50 style="margin-right: 15px;">
														<input class="control" type="text" ng-model="item.secret" placeholder="EC2 Secret">
													</md-input-container>
													<div style="margin-top: 1%;">
														<button class="btn btn-default btn-danger" type="button" style="float: left" ng-click="deleteEC2Credential(index)">
															<i class="fa fa-trash"></i>
														</button>
													</div>
												</section>
											</div>
											<section layout="row" flex>
												<md-input-container class="control" flex=25>
													<input class="control" type="text" ng-model="new_item.region" placeholder="EC2 Region">
												</md-input-container>

												<md-input-container class="control" flex=50>
													<input class="control" type="text" ng-model="new_item.key" placeholder="EC2 Key">
												</md-input-container>
												<md-input-container class="control" flex=75 style="margin-right: 15px;">
													<input class="control" type="text" ng-model="new_item.secret" placeholder="EC2 Secret">
												</md-input-container>
												<div style="margin-top: 1%;">
													<button class="plus-button btn btn-primary" ng-disabled="!validEC2Credentials(new_item)" type="button" style="float: left" ng-click="addEC2Credential()">
														<i class="fa fa-plus"></i>
													</button>
													<label class="control">[[invalidCredential]]</label>
												</div>
											</section>
										</md-card-content>
									</md-card>
									<md-card style="margin-bottom:20px;">
										<md-card-title>
											<md-card-title-text>
												<span>Subnets</span>
											</md-card-title-text>
										</md-card-title>
										<md-card-content>
											<div id="ec2-list" class="form-group" ng-repeat="(index, subnet) in Settings.providers.aws.subnets">
												<section layout="row" flex>
													<md-input-container class="control" flex=25>
														<input class="control" type="text" ng-model="subnet.az" placeholder="Availability Zone">
													</md-input-container>
													<md-input-container class="control" flex=50>
														<input class="control" type="text" ng-model="subnet.subnet_id" placeholder="Subnet ID">
													</md-input-container>
													<div style="margin-top: 1%;">
														<button class="btn btn-default btn-danger" type="button" style="float: left" ng-click="deleteSubnet(index)">
															<i class="fa fa-trash"></i>
														</button>
													</div>
												</section>
											</div>
											<section layout="row" flex>
												<md-input-container class="control" flex=25>
													<input class="control" type="text" ng-model="new_subnet.az" placeholder="Availability Zone">
												</md-input-container>

												<md-input-container class="control" flex=50>
													<input class="control" type="text" ng-model="new_subnet.subnet_id" placeholder="Subnet ID">
												</md-input-container>
												<div style="margin-top: 1%;">
													<button class="plus-button btn btn-primary" ng-disabled="!validSubnet(new_subnet)" type="button" style="float: left" ng-click="addSubnet()">
														<i class="fa fa-plus"></i>
													</button>
													<label class="control">[[ invalidSubnet ]]</label>
												</div>
											</section>
										</md-card-content>
									</md-card>

									<md-input-container class="control" style="width:45%;">
										<label>S3 Key</label>
										<input type="text" ng-model="Settings.providers.aws.s3_credentials.key">
									</md-input-container>
									<md-input-container class="control" style="width:45%; margin-left:50px;">
										<label>S3 Secret</label>
										<input type="text" ng-model="Settings.providers.aws.s3_credentials.secret">
									</md-input-container>
									<md-input-container class="control" style="width:45%;">
										<label>S3 Bucket</label>
										<input type="text" ng-model="Settings.providers.aws.s3_credentials.bucket">
									</md-input-container>
									<md-input-container class="control" style="width:45%; margin-left:50px;">
										<label>Task S3 Key</label>
										<input type="text" ng-model="Settings.providers.aws.task_sync.key">
									</md-input-container>
									<md-input-container class="control" style="width:45%;">
										<label>Task S3 Secret</label>
										<input type="text" ng-model="Settings.providers.aws.task_sync.secret">
									</md-input-container>
									<md-input-container class="control" style="width:45%; margin-left:50px;">
										<label>Task S3 Bucket</label>
										<input type="text" ng-model="Settings.providers.aws.task_sync.bucket">
									</md-input-container>
									<md-input-container class="control" style="width:45%;">
										<label>Task Read-Only S3 Key</label>
										<input type="text" ng-model="Settings.providers.aws.task_sync_read.key">
									</md-input-container>
									<md-input-container class="control" style="width:45%; margin-left:50px;">
										<label>Task Read-Only S3 Secret</label>
										<input type="text" ng-model="Settings.providers.aws.task_sync_read.secret">
									</md-input-container>
									<md-input-container class="control" style="width:45%;">
										<label>Task Read-Only S3 Bucket</label>
										<input type="text" ng-model="Settings.providers.aws.task_sync_read.bucket">
									</md-input-container>
									<md-input-container class="control" style="width:45%; margin-left:50px;">
										<label>S3 Base URL</label>
										<input type="text" ng-model="Settings.providers.aws.s3_base_url">
									</md-input-container>
									<md-input-container class="control" style="width:45%">
										<label>Default Security Group</label>
										<input type="text" ng-model="Settings.providers.aws.default_security_group">
									</md-input-container>
									<md-input-container class="control" style="width:45%; margin-left:50px;">
										<label>Total EBS Volume Size Per User</label>
										<input type="number" ng-model="Settings.providers.aws.max_volume_size">
									</md-input-container>
									<md-input-container class="control" style="width:45%;">
										<label>Allowed Instance Types</label>
										<textarea ng-model="Settings.providers.aws.allowed_instance_types" ng-list="&#10;" ng-trim="false" rows="3" md-select-on-focus></textarea>
									</md-input-container>
								</md-card-content>
							</md-card>

							<md-card flex=50 id="docker" style="height:200px">
								<md-card-title>
									<md-card-title-text>
										<span>Docker</span>
									</md-card-title-text>
									<md-button ng-click="clearSection('providers','docker')">
										<i class="fa fa-trash"></i>
									</md-button>
								</md-card-title>
								<md-card-content>
									<md-input-container class="control" style="width:45%;">
										<label>API version</label>
										<input type="text" ng-model="Settings.providers.docker.api_version">
									</md-input-container>
								</md-card-content>
							</md-card>

						</section>

						<section layout="row" flex>

							<md-card flex=50 id="gce">
								<md-card-title>
									<md-card-title-text>
										<span>GCE</span>
									</md-card-title-text>
									<md-button ng-click="clearSection('providers','gce')">
										<i class="fa fa-trash"></i>
									</md-button>
								</md-card-title>
								<md-card-content>
									<md-input-container class="control" style="width:45%;">
										<label>Client email</label>
										<input type="text" ng-model="Settings.providers.gce.client_email">
									</md-input-container>
									<md-input-container class="control" style="width:45%; margin-left:50px;">
										<label>Token URI</label>
										<input type="text" ng-model="Settings.providers.gce.token_uri">
									</md-input-container>
									<md-input-container class="control" style="width:45%;">
										<label>Private key ID</label>
										<input type="text" ng-model="Settings.providers.gce.private_key_id">
									</md-input-container>
									<md-input-container class="control" style="width:45%; margin-left:50px;">
										<label>Private key</label>
										<input type="text" ng-model="Settings.providers.gce.private_key">
									</md-input-container>
								</md-card-content>
							</md-card>

							<md-card flex=50 id="vsphere">
								<md-card-title>
									<md-card-title-text>
										<span>VSphere</span>
									</md-card-title-text>
									<md-button ng-click="clearSection('providers','vsphere')">
										<i class="fa fa-trash"></i>
									</md-button>
								</md-card-title>
								<md-card-content>
									<md-input-container class="control" style="width:45%;">
										<label>Username</label>
										<input type="text" ng-model="Settings.providers.vsphere.username">
									</md-input-container>
									<md-input-container class="control" style="width:45%; margin-left:50px;">
										<label>Password</label>
										<input type="text" ng-model="Settings.providers.vsphere.password">
									</md-input-container>
									<md-input-container class="control" style="width:45%;">
										<label>Host</label>
										<input type="text" ng-model="Settings.providers.vsphere.host">
									</md-input-container>
								</md-card-content>
							</md-card>

						</section>

						<section layout="row" flex>

							<md-card flex=50 id="openstack">
								<md-card-title>
									<md-card-title-text>
										<span>OpenStack</span>
									</md-card-title-text>
									<md-button ng-click="clearSection('providers','openstack')">
										<i class="fa fa-trash"></i>
									</md-button>
								</md-card-title>
								<md-card-content>
									<md-input-container class="control" style="width:45%;">
										<label>Username</label>
										<input type="text" ng-model="Settings.providers.openstack.username">
									</md-input-container>
									<md-input-container class="control" style="width:45%; margin-left:50px;">
										<label>Password</label>
										<input type="text" ng-model="Settings.providers.openstack.password">
									</md-input-container>
									<md-input-container class="control" style="width:45%;">
										<label>Identity endpoint</label>
										<input type="text" ng-model="Settings.providers.openstack.identity_endpoint">
									</md-input-container>
									<md-input-container class="control" style="width:45%; margin-left:50px;">
										<label>Domain name</label>
										<input type="text" ng-model="Settings.providers.openstack.domain_name">
									</md-input-container>
									<md-input-container class="control" style="width:45%;">
										<label>Project ID</label>
										<input type="text" ng-model="Settings.providers.openstack.project_id">
									</md-input-container>
									<md-input-container class="control" style="width:45%; margin-left:50px;">
										<label>Project name</label>
										<input type="text" ng-model="Settings.providers.openstack.project_name">
									</md-input-container>
									<md-input-container class="control" style="width:45%;">
										<label>Region</label>
										<input type="text" ng-model="Settings.providers.openstack.region">
									</md-input-container>
								</md-card-content>
							</md-card>
						</section>

						<section layout="row" flex>
							<md-card flex=50 id="backup">
								<md-card-title>
									<md-card-title-text>
										<span>Backup</span>
									</md-card-title-text>
								</md-card-title>
								<md-card-content>
									<md-input-container class="control" style="width:45%;">
										<label>Bucket Name</label>
										<input type="text" ng-model="Settings.backup.bucket_name">
									</md-input-container>
									<md-input-container class="control" style="width:45%;">
										<label>Prefix</label>
										<input type="text" ng-model="Settings.backup.prefix">
									</md-input-container>
									<md-input-container class="control" style="width:45%;">
										<label>Key</label>
										<input type="text" ng-model="Settings.backup.key">
									</md-input-container>
									<md-input-container class="control" style="width:45%;">
										<label>Secret</label>
										<input type="text" ng-model="Settings.backup.secret">
									</md-input-container>
									<md-input-container class="control" style="width:45%; margin-left:50px;">
										<md-checkbox ng-model="Settings.backup.compress">
											Compress Backups
										</md-checkbox>
									</md-input-container>
								</md-card-content>
							</md-card>

							<md-card flex=50 id="misc">
								<md-card-title>
									<md-card-title-text>
										<span>Misc Settings</span>
									</md-card-title-text>
								</md-card-title>
								<md-card-content>
									<md-input-container class="control" style="width:45%;">
										<label>API URL</label>
										<input type="text" ng-model="Settings.api_url">
									</md-input-container>
									<md-input-container class="control" style="width:45%; margin-left:50px;">
										<label>Client binaries directory</label>
										<input type="text" ng-model="Settings.client_binaries_dir">
									</md-input-container>
									<md-input-container class="control" style="width:45%;">
										<label>Config directory</label>
										<input type="text" ng-model="Settings.configdir">
									</md-input-container>
									<md-input-container class="control" style="width:45%; margin-left:50px;">
										<label>Domain name</label>
										<input type="text" ng-model="Settings.domain_name">
									</md-input-container>
									<md-input-container class="control" style="width:45%;">
										<label>Github Organizations</label>
										<textarea ng-model="Settings.github_orgs" ng-list="&#10;" ng-trim="false"  md-select-on-focus></textarea>
									</md-input-container>
									<md-input-container class="control" style="width:45%; margin-left:50px;">
										<label>Github PR creator organization</label>
										<input type="text" ng-model="Settings.github_pr_creator_org">
									</md-input-container>
									<md-input-container class="control" style="width:45%;">
										<label>Pprof port</label>
										<input type="text" ng-model="Settings.pprof_port">
									</md-input-container>
									<md-input-container class="control" style="width:45%; margin-left:50px;">
										<label>Log path</label>
										<input type="text" ng-model="Settings.log_path">
									</md-input-container>
									<md-input-container class="control" style="width:45%;">
										<label>Total Spawn Hosts per user</label>
										<input type="number" ng-model="Settings.spawn_hosts_per_user">
									</md-input-container>
									<md-input-container class="control" style="width:45%; margin-left:50px;">
										<label>Unexpirable Spawn Hosts per user</label>
										<input type="number" ng-model="Settings.unexpirable_hosts_per_user">
									</md-input-container>
								</md-card-content>
							</md-card>
						</section>



						<section layout="row" flex>

							<md-card flex=50 id="credentials">
								<md-card-title>
									<md-card-title-text>
										<span>Credentials</span>
									</md-card-title-text>
								</md-card-title>
								<md-card-content>
									<md-chips md-transform-chip="addCredential($chip)" ng-model="tempCredentials" placeholder="Enter each line as a key:value">
									</md-chips>
								</md-card-content>
							<md-card-content>
								<label>SSH Keys</label>
								<md-list>
									<md-list-item ng-repeat="pair in tempSSHKeyPairs">
										<div class="md-list-item-text" style="width:100%;">
											<p style="white-space:nowrap; text-overflow:ellipsis; overflow:hidden;"><b>[[pair.name]]</b></p>
											<p style="white-space:nowrap; text-overflow:ellipsis; overflow:hidden;">[[pair.public]]</p>
										</div>
									</md-list-item>
								</md-list>
								<md-input-container class="control" style="width:45%;">
									<label>Name</label>
									<input type="text" ng-model="newSSHKeyPair.name" />
								</md-input-container>
								<md-input-container class="control" style="width:45%;">
									<label>Public Key</label>
									<input ng-model="newSSHKeyPair.public" ng-required="newSSHKeyPair.name && newSSHKeyPair.name.length !== 0"/>
								</md-input-container>
								<md-input-container class="control" style="width:90%;">
									<label>Private Key</label>
									<textarea ng-model="newSSHKeyPair.private" ng-required="newSSHKeyPair.name && newSSHKeyPair.name.length !== 0" wrap="off" rows="1"></textarea>
								</md-input-container>
							</md-card-content>
							<md-button type="submit" class="md-raised" ng-click="addSSHKeyPair()" style="width:20%;">Add SSH Key</md-button>
							<label class="icon fa fa-warning distro-error" ng-show="tempSSHKeyPairs.length !== 0 && tempSSHKeyPairs.length !== Settings.ssh_key_pairs.length"> SSH key will not be updated until app server is restarted.<br></label>

							<md-card-content>
								<md-input-container class="control">
									<label>SSH Key Directory</label>
									<input type=text ng-model="Settings.ssh_key_directory" placeholder="Path to the directory containing each server's SSH key files"/>
								</md-input-container>
								<md-input-container class="control">
									<label>Authorized Keys File</label>
									<input type=text ng-model="Settings.authorized_keys_file" placeholder="Path where authorized SSH keys are stored on static hosts"/>
								</md-input-container>
							</md-card-content>

							</md-card>

							<md-card flex=50 id="expansions">
								<md-card-title>
									<md-card-title-text>
										<span>Expansions</span>
									</md-card-title-text>
								</md-card-title>
								<md-card-content>
									<md-chips md-transform-chip="addExpansion($chip)" ng-model="tempExpansions" placeholder="Enter each line as a key:value">
									</md-chips>
								</md-card-content>
							</md-card>

						</section>

						<section layout="row" flex>
							<md-card flex=50 id="host_jasper">
								<md-card-title>
									<md-card-title-text>
										<span>Host Jasper</span>
									</md-card-title-text>
									<md-button ng-click="clearSection('host_jasper')">
										<i class="fa fa-trash"></i>
									</md-button>
								</md-card-title>
								<md-card-content>
									<md-input-container class="control" style="width:45%;">
										<label>Binary Name</label>
										<input type="text" ng-model="Settings.host_jasper.binary_name">
									</md-input-container>
									<md-input-container class="control" style="width:45%; margin-left:50px;">
										<label>Download File Name</label>
										<input type="text" ng-model="Settings.host_jasper.download_file_name">
									</md-input-container>
									<md-input-container class="control" style="width:45%;">
										<label>Port</label>
										<input type="number" ng-model="Settings.host_jasper.port">
									</md-input-container>
									<md-input-container class="control" style="width:45%; margin-left:50px;">
										<label>URL</label>
										<input type="text" ng-model="Settings.host_jasper.url">
									</md-input-container>
									<md-input-container class="control" style="width:45%;">
										<label>Version</label>
										<input type="text" ng-model="Settings.host_jasper.version">
									</md-input-container>
								</md-card-content>
							</md-card>

							<md-card flex=50 id="plugins" style="max-width:49%">
								<md-card-title>
									<md-card-title-text>
										<span>Plugins</span>
									</md-card-title-text>
								</md-card-title>
								<md-card-content>
									<md-input-container class="control">
										<textarea ng-model="tempPlugins" rows="3" md-select-on-focus style="font-family:courier new, courier, monospace;"></textarea>
									</md-input-container>
								</md-card-content>
							</md-card>

						</section>
						<section layout="row" flex>
							<md-card flex=100 id="jira_notifications">
								<md-card-title>
									<md-card-title-text>
										<span>JIRA Notifications Fields</span>
									</md-card-title-text>
									<md-button ng-click="clearSection('jira_notifications')">
										<i class="fa fa-trash"></i>
									</md-button>
								</md-card-title>
								<md-card-content>
									<div ng-repeat="(projectName, project) in Settings.jira_notifications.custom_fields">
										<div>
											<span>JIRA Project: [[projectName]]</span>
											<span>
												<md-button ng-click="deleteJIRAProject(projectName)">
													<i class="fa fa-trash"></i>
												</md-button>
											</span>
										</div>
										<div>
											<label>Components</label>
											<div>
											  <table style="margin-left: -8px;">
												<tbody ng-repeat="component in project.components track by $index">
												  <tr>
													<td style="padding-left: 10px;">
														<input type="text" ng-model="Settings.jira_notifications.custom_fields[projectName].components[$index]" class="form-control">
													</td>
													<td>
													  <a ng-click="removeComponent(projectName, component)">
														<i class="fa fa-trash"></i>
													  </a>
													</td>
												  </tr>
												</tbody>
											  </table>
											</div>
											<button type="button" class="md-raised md-button" ng-click="addComponent(projectName)"><i class="fa fa-plus"></i>Add Component</button>
										</div>
										<div>
											<label>Labels</label>
											<div>
											  <table style="margin-left: -8px;">
												<tbody ng-repeat="label in project.labels track by $index">
												  <tr>
													<td style="padding-left: 10px;">
														<input type="text" ng-model="Settings.jira_notifications.custom_fields[projectName].labels[$index]" class="form-control">
													</td>
													<td>
													  <a ng-click="removeLabel(projectName, label)">
														<i class="fa fa-trash"></i>
													  </a>
													</td>
												  </tr>
												</tbody>
											  </table>
											</div>
											<button type="button" class="md-raised md-button" ng-click="addLabel(projectName)"><i class="fa fa-plus"></i>Add Label</button>
										</div>
										<div>
											<label>Custom Fields</label>
											<div>
												<span ng-repeat="(fieldName, tmpl) in project.fields">
													<md-input-container class="control" style="width: 200px;">
														<label>[[fieldName]]</label>
														<input type="text" ng-model="Settings.jira_notifications.custom_fields[projectName].fields[fieldName]">
													</md-input-container>
													<md-button ng-click="deleteJIRAFieldFromProject(projectName, fieldName)">
														<i class="fa fa-trash"></i>
													</md-button>
												</span>
											</div>
											<div>
												<md-input-container class="control" style="width:45%;">
													<label>Add new custom field</label>
													<input type="text" default="ABC" ng-model="jiraMapping.newField[projectName]" />
												</md-input-container>
												<md-button ng-click="addJIRAFieldToProject(projectName)">
													<i class="fa fa-plus"></i>
												</md-button>
											</div>
											<hr />
										</div>
									</div>
									<div>
										<md-input-container class="control" style="width: 200px;">
											<label>Add new JIRA Project</label>
											<input type="text" default="ABC" ng-model="jiraMapping.newProject" />
										</md-input-container>
										<md-button ng-click="addJIRAProject()">
											<i class="fa fa-plus"></i>
										</md-button>
									</div>
								</md-card-content>
							</md-card>
						</section>


					</md-card-content>

					<md-card-footer class="squeezeTop">
						<md-button type="submit" class="md-raised" ng-click="saveSettings()">Save Changes</md-button>
					</md-card-footer>
				</form>
			</md-card>

			<md-card id="restart" style="width:99%">
				<md-card-title>
					<i class="fa fa-refresh"></i>
					<md-card-title-text>
						<span>Restart Tasks/Commit Queue Versions</span>
						<span class="md-subhead">Restart failed tasks or commit queue versions that ran between two times</span>
					</md-card-title-text>
				</md-card-title>
				<md-card-content>
					<table>
						<tr>
							<td>Restart...</td>
							<td>
								<md-radio-group data-ng-model="restartType" layout="row" style="margin-left:40px">
									<md-radio-button data-ng-value="'tasks'" style="width:2%"></md-radio-button><span>Tasks</span>
									<md-radio-button class="inline" data-ng-value="'versions'" style="margin-left:40px;width:12%"></md-radio-button><span>Versions</span>
								</md-radio-group>
							</td>
						</tr>
					</table>
					<table>
						<tr>
							<td>From:</td>
							<td>
								<md-datepicker ng-model="fromDate" md-placeholder="Date"></md-datepicker>
								<md-time-picker class="inline" ng-model="fromTime" message="message"></md-time-picker>
							</td>
						</tr>
						<tr>
							<td>To:</td>
							<td>
								<md-datepicker ng-model="toDate" md-placeholder="Date"></md-datepicker>
								<md-time-picker class="inline" ng-model="toTime" message="message"></md-time-picker>
							</td>
						</tr>
					</table>
				</md-card-content>
				<md-card-footer class="squeezeTop">
					<md-checkbox ng-model="restartRed" ng-show="restartType == 'tasks'" style="top: 10px">Red Tasks</md-checkbox>
					<md-checkbox ng-model="restartPurple" ng-show="restartType == 'tasks'" style="top: 10px">Purple Tasks</md-checkbox>
					<md-checkbox ng-model="restartLavender" ng-show="restartType == 'tasks'" style="top: 10px">Lavender Tasks</md-checkbox>
					<md-button class="md-raised" ng-disabled="disableSubmit" ng-click="restartItems(restartType, true)">Submit</md-button>
				</md-card-footer>
			</md-card>

		</md-content>

	</section>
</div>
{{end}}<|MERGE_RESOLUTION|>--- conflicted
+++ resolved
@@ -514,13 +514,12 @@
 										<input type="number" ng-model="Settings.hostinit.host_throttle">
 									</md-input-container>
 									<md-input-container class="control" style="width:45%;">
-<<<<<<< HEAD
 										<label>Host Provisioning Throttle (num hosts)</label>
 										<input type="number" ng-model="Settings.hostinit.host_provisioning_throttle">
-=======
+									</md-input-container>
+									<md-input-container class="control" style="width:45%;">
 										<label>Cloud status checking batch size</label>
 										<input type="number" ng-model="Settings.hostinit.cloud_batch_size">
->>>>>>> c12773e0
 									</md-input-container>
 								</md-card-content>
 							</md-card>
