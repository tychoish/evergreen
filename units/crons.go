--- conflicted
+++ resolved
@@ -1323,11 +1323,6 @@
 			return nil
 		}
 
-<<<<<<< HEAD
-		return queue.Put(ctx, NewTestResultsCleanupJob(utility.RoundPartOfMinute(0)))
-=======
-		return queue.Put(ctx, NewTestResultsCleanupJob(util.RoundPartOfMinute(2)))
->>>>>>> 481f0e67
-
+		return queue.Put(ctx, NewTestResultsCleanupJob(utility.RoundPartOfMinute(2)))
 	}
 }