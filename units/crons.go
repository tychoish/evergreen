package units

import (
	"context"
	"fmt"
	"math/rand"
<<<<<<< HEAD
	"sort"
	"strings"
=======
>>>>>>> 52da3b91
	"time"

	"github.com/evergreen-ci/evergreen"
	"github.com/evergreen-ci/evergreen/db"
	"github.com/evergreen-ci/evergreen/model"
	"github.com/evergreen-ci/evergreen/model/distro"
	"github.com/evergreen-ci/evergreen/model/host"
	"github.com/evergreen-ci/evergreen/model/task"
	"github.com/evergreen-ci/evergreen/model/user"
	"github.com/evergreen-ci/utility"
	"github.com/mongodb/amboy"
	adb "github.com/mongodb/anser/db"
	"github.com/mongodb/grip"
	"github.com/mongodb/grip/message"
	"github.com/mongodb/grip/sometimes"
	"github.com/pkg/errors"
	"gopkg.in/mgo.v2/bson"
)

const TSFormat = "2006-01-02.15-04-05"

func PopulateCatchupJobs(part int) amboy.QueueOperation {
	return func(ctx context.Context, queue amboy.Queue) error {
		flags, err := evergreen.GetServiceFlags()
		if err != nil {
			return errors.WithStack(err)
		}
		if flags.RepotrackerDisabled {
			grip.InfoWhen(sometimes.Percent(evergreen.DegradedLoggingPercent), message.Fields{
				"message": "repotracker is disabled",
				"impact":  "catchup jobs disabled",
				"mode":    "degraded",
			})
			return nil
		}

		projects, err := model.FindAllTrackedProjectRefsWithRepoInfo()
		if err != nil {
			return errors.WithStack(err)
		}

		ts := utility.RoundPartOfHour(part).Format(TSFormat)

		catcher := grip.NewBasicCatcher()
		for _, proj := range projects {
			// only do catchup jobs for enabled projects
			// that track push events.
			if !proj.Enabled || proj.RepotrackerDisabled || !proj.TracksPushEvents {
				continue
			}

			mostRecentVersion, err := model.VersionFindOne(model.VersionByMostRecentSystemRequester(proj.Identifier))
			catcher.Add(err)
			if mostRecentVersion == nil {
				grip.Warning(message.Fields{
					"project":   proj.Identifier,
					"operation": "repotracker catchup",
					"message":   "could not find a recent version for project, skipping catchup",
					"error":     err,
				})
				continue
			}

			if mostRecentVersion.CreateTime.Before(time.Now().Add(-2 * time.Hour)) {
				j := NewRepotrackerJob(fmt.Sprintf("catchup-%s", ts), proj.Identifier)
				j.SetPriority(-1)
				catcher.Add(queue.Put(ctx, j))
			}
		}

		return catcher.Resolve()
	}
}

func PopulateRepotrackerPollingJobs(part int) amboy.QueueOperation {
	return func(ctx context.Context, queue amboy.Queue) error {
		flags, err := evergreen.GetServiceFlags()
		if err != nil {
			return errors.WithStack(err)
		}

		if flags.RepotrackerDisabled {
			grip.InfoWhen(sometimes.Percent(evergreen.DegradedLoggingPercent), message.Fields{
				"message": "repotracker is disabled",
				"impact":  "polling repos disabled",
				"mode":    "degraded",
			})
			return nil
		}

		projects, err := model.FindAllTrackedProjectRefsWithRepoInfo()
		if err != nil {
			return errors.WithStack(err)
		}

		ts := utility.RoundPartOfHour(part).Format(TSFormat)

		catcher := grip.NewBasicCatcher()
		for _, proj := range projects {
			if !proj.Enabled || proj.RepotrackerDisabled || proj.TracksPushEvents {
				continue
			}

			j := NewRepotrackerJob(fmt.Sprintf("polling-%s", ts), proj.Identifier)
			j.SetPriority(-1)
			catcher.Add(queue.Put(ctx, j))
		}

		return catcher.Resolve()
	}
}

func PopulateActivationJobs(part int) amboy.QueueOperation {
	return func(ctx context.Context, queue amboy.Queue) error {
		flags, err := evergreen.GetServiceFlags()
		if err != nil {
			return errors.WithStack(err)
		}

		if flags.SchedulerDisabled {
			grip.InfoWhen(sometimes.Percent(evergreen.DegradedLoggingPercent), message.Fields{
				"message": "scheduler is disabled",
				"impact":  "skipping batch time activation",
				"mode":    "degraded",
			})
			return nil
		}

		projects, err := model.FindAllTrackedProjectRefs()
		if err != nil {
			return errors.WithStack(err)
		}

		ts := utility.RoundPartOfHour(part).Format(TSFormat)

		catcher := grip.NewBasicCatcher()
		for _, proj := range projects {
			if !proj.Enabled {
				continue
			}

			catcher.Add(queue.Put(ctx, NewVersionActivationJob(proj.Identifier, ts)))
		}

		return catcher.Resolve()
	}
}

func PopulateHostMonitoring(env evergreen.Environment) amboy.QueueOperation {
	const reachabilityCheckInterval = 10 * time.Minute

	return func(ctx context.Context, queue amboy.Queue) error {
		flags, err := evergreen.GetServiceFlags()
		if err != nil {
			return errors.WithStack(err)
		}

		if flags.MonitorDisabled {
			grip.InfoWhen(sometimes.Percent(evergreen.DegradedLoggingPercent), message.Fields{
				"message": "monitor is disabled",
				"impact":  "not detecting externally terminated hosts",
				"mode":    "degraded",
			})
			return nil
		}

		threshold := time.Now().Add(-reachabilityCheckInterval)
		hosts, err := host.Find(host.ByNotMonitoredSince(threshold))
		if err != nil {
			return errors.WithStack(err)
		}

		ts := utility.RoundPartOfHour(2).Format(TSFormat)
		catcher := grip.NewBasicCatcher()

		grip.InfoWhen(len(hosts) > 0, message.Fields{
			"runner":    "monitor",
			"operation": "host reachability monitor",
			"num_hosts": len(hosts),
		})

		for _, host := range hosts {
			job := NewHostMonitorExternalStateJob(env, &host, ts)
			catcher.Add(queue.Put(ctx, job))
		}

		catcher.Add(queue.Put(ctx, NewStrandedTaskCleanupJob(ts)))

		return catcher.Resolve()
	}
}

func PopulateEventAlertProcessing(env evergreen.Environment, parts int) amboy.QueueOperation {
	return func(ctx context.Context, queue amboy.Queue) error {
		flags, err := evergreen.GetServiceFlags()
		if err != nil {
			return errors.WithStack(err)
		}

		if flags.EventProcessingDisabled {
			grip.InfoWhen(sometimes.Percent(evergreen.DegradedLoggingPercent), message.Fields{
				"message": "alerts disabled",
				"impact":  "not processing alerts for notifications",
				"mode":    "degraded",
			})
			return nil
		}

		ts := utility.RoundPartOfHour(parts).Format(TSFormat)

		return errors.Wrap(queue.Put(ctx, NewEventMetaJob(env, queue, ts)), "failed to queue event-metajob")
	}
}

func PopulateTaskMonitoring(mins int) amboy.QueueOperation {
	return func(ctx context.Context, queue amboy.Queue) error {
		flags, err := evergreen.GetServiceFlags()
		if err != nil {
			return errors.WithStack(err)
		}

		if flags.MonitorDisabled {
			grip.InfoWhen(sometimes.Percent(evergreen.DegradedLoggingPercent), message.Fields{
				"message": "monitor is disabled",
				"impact":  "not detecting task heartbeat/dispatching timeouts",
				"mode":    "degraded",
			})
			return nil
		}

		return queue.Put(ctx, NewTaskExecutionMonitorPopulateJob(utility.RoundPartOfHour(mins).Format(TSFormat)))
	}
}

func PopulateHostTerminationJobs(env evergreen.Environment) amboy.QueueOperation {
	return func(ctx context.Context, queue amboy.Queue) error {
		flags, err := evergreen.GetServiceFlags()
		if err != nil {
			return errors.WithStack(err)
		}

		if flags.MonitorDisabled {
			grip.InfoWhen(sometimes.Percent(evergreen.DegradedLoggingPercent), message.Fields{
				"message": "monitor is disabled",
				"impact":  "not submitting termination flags for dead/killable hosts",
				"mode":    "degraded",
			})
			return nil
		}

		catcher := grip.NewBasicCatcher()
		hosts, err := host.FindHostsToTerminate()
		grip.Error(message.WrapError(err, message.Fields{
			"operation": "populate host termination jobs",
			"cron":      hostTerminationJobName,
			"impact":    "hosts termination interrupted",
		}))
		catcher.Add(err)

		for idx := range hosts {
			catcher.Add(queue.Put(ctx, NewHostTerminationJob(env, &hosts[idx], true, "host is expired, decommissioned, or failed to provision")))
		}

		hosts, err = host.AllHostsSpawnedByTasksToTerminate()
		grip.Error(message.WrapError(err, message.Fields{
			"operation": "populate hosts spawned by tasks termination jobs",
			"cron":      hostTerminationJobName,
			"impact":    "hosts termination interrupted",
		}))
		catcher.Add(err)

		for idx := range hosts {
			catcher.Add(queue.Put(ctx, NewHostTerminationJob(env, &hosts[idx], true, "host spawned by task has gone out of scope")))
		}

		return catcher.Resolve()
	}
}

func PopulateIdleHostJobs(env evergreen.Environment) amboy.QueueOperation {
	return func(ctx context.Context, queue amboy.Queue) error {
		flags, err := evergreen.GetServiceFlags()
		if err != nil {
			return errors.WithStack(err)
		}

		if flags.MonitorDisabled {
			grip.InfoWhen(sometimes.Percent(evergreen.DegradedLoggingPercent), message.Fields{
				"message": "monitor is disabled",
				"impact":  "not submitting detecting idle hosts",
				"mode":    "degraded",
			})
			return nil
		}

		return queue.Put(ctx, NewIdleHostTerminationJob(env, utility.RoundPartOfHour(1).Format(TSFormat)))
	}
}

func PopulateLastContainerFinishTimeJobs() amboy.QueueOperation {
	return func(ctx context.Context, queue amboy.Queue) error {
		catcher := grip.NewBasicCatcher()
		ts := utility.RoundPartOfHour(1).Format(TSFormat)
		err := queue.Put(ctx, NewLastContainerFinishTimeJob(ts))
		catcher.Add(err)

		return catcher.Resolve()
	}
}

func PopulateParentDecommissionJobs() amboy.QueueOperation {
	return func(ctx context.Context, queue amboy.Queue) error {
		catcher := grip.NewBasicCatcher()
		ts := utility.RoundPartOfHour(1).Format(TSFormat)

		settings, err := evergreen.GetConfig()
		if err != nil {
			return errors.Wrap(err, "Error finding evergreen settings")
		}
		containerPools := settings.ContainerPools.Pools

		// Create ParentDecommissionJob for each distro
		for _, c := range containerPools {
			catcher.Add(queue.Put(ctx, NewParentDecommissionJob(ts, c.Distro, c.MaxContainers)))
		}

		return catcher.Resolve()
	}
}

func PopulateContainerStateJobs(env evergreen.Environment) amboy.QueueOperation {
	return func(ctx context.Context, queue amboy.Queue) error {
		catcher := grip.NewBasicCatcher()
		ts := utility.RoundPartOfHour(1).Format(TSFormat)

		parents, err := host.FindAllRunningParents()
		if err != nil {
			return errors.Wrap(err, "Error finding parent hosts")
		}

		// create job to check container state consistency for each parent
		for _, p := range parents {
			catcher.Add(queue.Put(ctx, NewHostMonitorContainerStateJob(env, &p, evergreen.ProviderNameDocker, ts)))
		}

		return catcher.Resolve()
	}
}

func PopulateOldestImageRemovalJobs() amboy.QueueOperation {
	return func(ctx context.Context, queue amboy.Queue) error {
		catcher := grip.NewBasicCatcher()
		ts := utility.RoundPartOfHour(1).Format(TSFormat)

		parents, err := host.FindAllRunningParents()
		if err != nil {
			return errors.Wrap(err, "Error finding parent hosts")
		}

		// Create oldestImageJob when images take up too much disk space
		for _, p := range parents {
			catcher.Add(queue.Put(ctx, NewOldestImageRemovalJob(&p, evergreen.ProviderNameDocker, ts)))
		}
		return catcher.Resolve()
	}
}

func PopulateCommitQueueJobs(env evergreen.Environment) amboy.QueueOperation {
	return func(ctx context.Context, queue amboy.Queue) error {
		flags, err := evergreen.GetServiceFlags()
		if err != nil {
			return errors.WithStack(err)
		}

		if flags.CommitQueueDisabled {
			grip.InfoWhen(sometimes.Percent(evergreen.DegradedLoggingPercent), message.Fields{
				"message": "commit queue is disabled",
				"impact":  "commit queue items are not processed",
				"mode":    "degraded",
			})
			return nil
		}

		catcher := grip.NewBasicCatcher()
		ts := utility.RoundPartOfHour(1).Format(TSFormat)

		projectRefs, err := model.FindProjectRefsWithCommitQueueEnabled()
		if err != nil {
			return errors.Wrap(err, "can't find projectRefs with Commit Queue enabled")
		}
		for _, p := range projectRefs {
			catcher.Add(queue.Put(ctx, NewCommitQueueJob(env, p.Identifier, ts)))
		}
		return catcher.Resolve()
	}
}

func PopulateHostAllocatorJobs(env evergreen.Environment) amboy.QueueOperation {
	return func(ctx context.Context, queue amboy.Queue) error {
		flags, err := evergreen.GetServiceFlags()
		if err != nil {
			return errors.WithStack(err)
		}

		if flags.HostAllocatorDisabled {
			grip.InfoWhen(sometimes.Percent(evergreen.DegradedLoggingPercent), message.Fields{
				"message": "host allocation is disabled",
				"impact":  "new hosts cannot be allocated",
				"mode":    "degraded",
			})
			return nil
		}

		// find all active distros
		distros, err := distro.Find(distro.ByNeedsHostsPlanning(env.Settings().ContainerPools.Pools))
		if err != nil {
			return errors.WithStack(err)
		}

		ts := utility.RoundPartOfMinute(0)
		catcher := grip.NewBasicCatcher()

		for _, d := range distros {
			catcher.Add(queue.Put(ctx, NewHostAllocatorJob(env, d.Id, ts)))
		}

		return catcher.Resolve()
	}
}

func PopulateSchedulerJobs(env evergreen.Environment) amboy.QueueOperation {
	return func(ctx context.Context, queue amboy.Queue) error {
		flags, err := evergreen.GetServiceFlags()
		if err != nil {
			return errors.WithStack(err)
		}

		if flags.SchedulerDisabled {
			grip.InfoWhen(sometimes.Percent(evergreen.DegradedLoggingPercent), message.Fields{
				"message": "scheduler is disabled",
				"impact":  "new tasks are not enqueued",
				"mode":    "degraded",
			})
			return nil
		}

		catcher := grip.NewBasicCatcher()

		lastPlanned, err := model.FindTaskQueueLastGenerationTimes()
		catcher.Add(err)

		lastRuntime, err := model.FindTaskQueueGenerationRuntime()
		catcher.Add(err)

		// find all active distros
		distros, err := distro.Find(distro.ByNeedsPlanning(env.Settings().ContainerPools.Pools))
		catcher.Add(err)

		grip.InfoWhen(sometimes.Percent(10), message.Fields{
			"runner":   "scheduler",
			"previous": lastPlanned,
			"distros":  distro.DistroGroup(distros).GetDistroIds(),
			"op":       "dispatcher",
		})

		grip.Error(message.WrapError(err, message.Fields{
			"cron":      schedulerJobName,
			"impact":    "new task scheduling non-operative",
			"operation": "background task creation",
		}))

		ts := utility.RoundPartOfMinute(0)
		settings := env.Settings()

		for _, d := range distros {
			// do not create scheduler jobs for parent distros
			if d.IsParent(settings) {
				continue
			}

			lastRun, ok := lastPlanned[d.Id]
			if ok && time.Since(lastRun) < 2*time.Minute {
				continue
			}

			if ok && time.Since(lastRun)+10*time.Second < lastRuntime[d.Id] {
				continue
			}

			catcher.Add(queue.Put(ctx, NewDistroSchedulerJob(env, d.Id, ts)))
		}

		return catcher.Resolve()
	}
}

func PopulateAliasSchedulerJobs(env evergreen.Environment) amboy.QueueOperation {
	return func(ctx context.Context, queue amboy.Queue) error {
		flags, err := evergreen.GetServiceFlags()
		if err != nil {
			return errors.WithStack(err)
		}

		if flags.SchedulerDisabled {
			grip.InfoWhen(sometimes.Percent(evergreen.DegradedLoggingPercent), message.Fields{
				"message": "scheduler is disabled",
				"impact":  "new tasks are not enqueued",
				"mode":    "degraded",
			})
			return nil
		}

		catcher := grip.NewBasicCatcher()

		lastPlanned, err := model.FindTaskAliasQueueLastGenerationTimes()
		catcher.Add(err)

		// find all active distros
		distros, err := distro.Find(distro.ByNeedsPlanning(env.Settings().ContainerPools.Pools))
		catcher.Add(err)

		lastRuntime, err := model.FindTaskQueueGenerationRuntime()
		catcher.Add(err)

		settings := env.Settings()
		ts := utility.RoundPartOfMinute(0)

		for _, d := range distros {
			// do not create scheduler jobs for parent distros
			if d.IsParent(settings) {
				continue
			}

			lastRun, ok := lastPlanned[d.Id]
			if ok && time.Since(lastRun) < 2*time.Minute {
				continue
			}
			if ok && time.Since(lastRun)+10*time.Second < lastRuntime[d.Id] {
				continue
			}

			catcher.Add(queue.Put(ctx, NewDistroAliasSchedulerJob(d.Id, ts)))
		}

		return catcher.Resolve()
	}
}

func PopulateDuplicateTaskCheckJobs() amboy.QueueOperation {
	return func(ctx context.Context, queue amboy.Queue) error {
		ts := utility.RoundPartOfHour(0).Format(TSFormat)
		return queue.Put(ctx, NewDuplicateTaskCheckJob(ts))
	}
}

// PopulateHostStatJobs adds host stats jobs.
func PopulateHostStatJobs(parts int) amboy.QueueOperation {
	return func(ctx context.Context, queue amboy.Queue) error {
		ts := utility.RoundPartOfHour(parts).Format(TSFormat)
		return (queue.Put(ctx, NewHostStatsJob(ts)))
	}
}

func PopulateAgentDeployJobs(env evergreen.Environment) amboy.QueueOperation {
	return func(ctx context.Context, queue amboy.Queue) error {
		flags, err := evergreen.GetServiceFlags()
		if err != nil {
			return errors.WithStack(err)
		}

		if flags.AgentStartDisabled {
			grip.InfoWhen(sometimes.Percent(evergreen.DegradedLoggingPercent), message.Fields{
				"message": "agent start disabled",
				"impact":  "agents are not deployed",
				"mode":    "degraded",
			})
			return nil
		}

		err = host.UpdateAll(host.NeedsAgentDeploy(time.Now()), bson.M{"$set": bson.M{
			host.NeedsNewAgentKey: true,
		}})
		if err != nil && !adb.ResultsNotFound(err) {
			grip.Error(message.WrapError(err, message.Fields{
				"operation": "background task creation",
				"cron":      agentDeployJobName,
				"impact":    "agents cannot start",
				"message":   "problem updating hosts with elapsed last communication time",
			}))
			return errors.WithStack(err)
		}

		hosts, err := host.Find(host.ShouldDeployAgent())
		grip.Error(message.WrapError(err, message.Fields{
			"operation": "background task creation",
			"cron":      agentDeployJobName,
			"impact":    "agents cannot start",
			"message":   "problem finding hosts that need a new agent",
		}))
		if err != nil {
			return errors.WithStack(err)
		}

		// 3x / minute
		ts := utility.RoundPartOfMinute(15).Format(TSFormat)
		catcher := grip.NewBasicCatcher()

		// For each host, set its last communication time to now and its needs new agent
		// flag to true. This ensures a consistent state in the agent-deploy job. That job
		// uses setting the NeedsNewAgent field to false to prevent other jobs from running
		// concurrently. If we didn't set one or the other of those fields, then
		for _, h := range hosts {
			catcher.Add(queue.Put(ctx, NewAgentDeployJob(env, h, ts)))
		}

		return catcher.Resolve()
	}

}

// PopulateGenerateTasksJobs populates generate.tasks jobs for tasks that have started running their generate.tasks command.
func PopulateGenerateTasksJobs(env evergreen.Environment) amboy.QueueOperation {
	return func(_ context.Context, _ amboy.Queue) error {
		ctx := context.Background()
		var q amboy.Queue
		var ok bool
		var err error

		catcher := grip.NewBasicCatcher()
		tasks, err := task.GenerateNotRun()
		if err != nil {
			return errors.Wrap(err, "problem getting tasks that need generators run")
		}

		versions := map[string]amboy.Queue{}

		ts := utility.RoundPartOfHour(1).Format(TSFormat)
		group := env.RemoteQueueGroup()
		for _, t := range tasks {
			if q, ok = versions[t.Version]; !ok {
				q, err = group.Get(ctx, t.Version)
				if err != nil {
					return errors.Wrapf(err, "problem getting queue for version %s", t.Version)
				}
				versions[t.Version] = q
			}
			catcher.Add(q.Put(ctx, NewGenerateTasksJob(t.Id, ts)))
		}
		return catcher.Resolve()
	}
}

// PopulateAgentMonitorDeployJobs enqueues the jobs to deploy the agent monitor
// to any host in which: (1) the agent monitor has not been deployed yet, (2)
// the agent's last communication time has exceeded the threshold or (3) has
// already been marked as needing to redeploy a new agent monitor.
func PopulateAgentMonitorDeployJobs(env evergreen.Environment) amboy.QueueOperation {
	return func(ctx context.Context, queue amboy.Queue) error {
		flags, err := evergreen.GetServiceFlags()
		if err != nil {
			return errors.WithStack(err)
		}

		if flags.AgentStartDisabled {
			grip.InfoWhen(sometimes.Percent(evergreen.DegradedLoggingPercent), message.Fields{
				"message": "agent start disabled",
				"impact":  "agents are not deployed",
				"mode":    "degraded",
			})
			return nil
		}

		// The agent monitor deploy job will atomically clear the
		// NeedsNewAgentMonitor field to prevent other jobs from running
		// concurrently.
		if err = host.UpdateAll(host.NeedsAgentMonitorDeploy(time.Now()), bson.M{"$set": bson.M{
			host.NeedsNewAgentMonitorKey: true,
		}}); err != nil {
			grip.Error(message.WrapError(err, message.Fields{
				"operation": "background task creation",
				"cron":      agentMonitorDeployJobName,
				"impact":    "agent monitors cannot start",
				"message":   "problem updating hosts with elapsed last communication time",
			}))
			return errors.WithStack(err)
		}

		hosts, err := host.Find(host.ShouldDeployAgentMonitor())
		if err != nil {
			grip.Error(message.WrapError(err, message.Fields{
				"operation": "background task creation",
				"cron":      agentMonitorDeployJobName,
				"impact":    "agent monitors cannot start",
				"message":   "problem finding hosts that need a new agent",
			}))
			return errors.WithStack(err)
		}

		// 3x / minute
		ts := utility.RoundPartOfMinute(20).Format(TSFormat)
		catcher := grip.NewBasicCatcher()

		for _, h := range hosts {
			catcher.Add(queue.Put(ctx, NewAgentMonitorDeployJob(env, h, ts)))
		}

		return catcher.Resolve()
	}

}

func PopulateHostCreationJobs(env evergreen.Environment, part int) amboy.QueueOperation {
	return func(ctx context.Context, queue amboy.Queue) error {
		flags, err := evergreen.GetServiceFlags()
		if err != nil {
			return errors.WithStack(err)
		}

		if flags.HostInitDisabled {
			grip.InfoWhen(sometimes.Percent(evergreen.DegradedLoggingPercent), message.Fields{
				"message": "host init disabled",
				"impact":  "new hosts are not created in cloud providers",
				"mode":    "degraded",
			})
			return nil
		}

		hosts, err := host.Find(host.IsUninitialized)
		if err != nil {
			return errors.Wrap(err, "error fetching uninitialized hosts")
		}
		grip.Info(message.Fields{
			"message": "uninitialized hosts",
			"number":  len(hosts),
			"runner":  "hostinit",
		})

		runningHosts, err := host.Find(db.Query(host.IsLive()))
		if err != nil {
			return errors.Wrap(err, "problem getting running hosts")
		}
		runningDistroCount := make(map[string]int)
		for _, h := range runningHosts {
			runningDistroCount[h.Distro.Id] += 1
		}

		ts := utility.RoundPartOfHour(part).Format(TSFormat)
		catcher := grip.NewBasicCatcher()
		submitted := 0

		// shuffle hosts because hosts will always come off the index in insertion order
		// and we want all of them to get an equal chance at being created on this pass
		// (Fisher-Yates shuffle)
		rand.Seed(time.Now().UnixNano())
		for i := len(hosts) - 1; i > 0; i-- {
			j := rand.Intn(i + 1)
			hosts[i], hosts[j] = hosts[j], hosts[i]
		}

		// refersh HostInit
		if err := env.Settings().HostInit.Get(env); err != nil {
			return errors.Wrap(err, "problem getting global config")
		}
		for _, h := range hosts {
			if h.UserHost || h.SpawnOptions.SpawnedByTask {
				// pass:
				//    always start spawn hosts asap

			} else {
				num := runningDistroCount[h.Distro.Id]
				if num == 0 || num < len(runningHosts)/100 {
					// if there aren't many of these hosts up, start them even
					// if `submitted` exceeds the throttle, but increment each
					// time so we only create hosts up to the threshold
					runningDistroCount[h.Distro.Id] += 1
				} else {
					if submitted > env.Settings().HostInit.HostThrottle {
						// throttle hosts, so that we're starting very
						// few hosts on every pass. Hostinit runs very
						// frequently, lets not start too many all at
						// once.
						continue
					}
				}
				// only increment for task hosts, since otherwise
				// spawn hosts and hosts spawned by tasks could
				// starve task hosts
				submitted++
			}

			catcher.Add(queue.Put(ctx, NewHostCreateJob(env, h, ts, 1, 0, false)))
		}

		return catcher.Resolve()
	}
}

func PopulateHostSetupJobs(env evergreen.Environment) amboy.QueueOperation {
	return func(ctx context.Context, queue amboy.Queue) error {
		flags, err := evergreen.GetServiceFlags()
		if err != nil {
			return errors.WithStack(err)
		}

		if flags.HostInitDisabled {
			grip.InfoWhen(sometimes.Percent(evergreen.DegradedLoggingPercent), message.Fields{
				"message": "host init disabled",
				"impact":  "new hosts are not setup or provisioned",
				"mode":    "degraded",
			})
			return nil
		}
		hostInitSettings := env.Settings().HostInit
		if err = hostInitSettings.Get(env); err != nil {
			hostInitSettings = env.Settings().HostInit
		}

		hosts, err := host.FindByProvisioningAttempt(provisionRetryLimit)
		grip.Error(message.WrapError(err, message.Fields{
			"operation": "background host provisioning",
			"cron":      setupHostJobName,
			"impact":    "hosts cannot provision",
		}))
		if err != nil {
			return errors.Wrap(err, "error fetching provisioning hosts")
		}

		sort.Slice(hosts, func(i, j int) bool {
			return hosts[i].StartTime.Before(hosts[j].StartTime)
		})

		attemptsUsed := 0
		jobsSubmitted := 0
		collisions := 0
		catcher := grip.NewBasicCatcher()
		for _, h := range hosts {
			if !h.IsContainer() {
				if time.Since(h.StartTime) < 40*time.Second {
					// emperically no hosts are
					// ready in less than 40
					// seconds, so it doesn't seem
					// worth trying.
					continue
				}

				if jobsSubmitted >= hostInitSettings.ProvisioningThrottle {
					continue
				}
			}

			err := queue.Put(ctx, NewHostSetupJob(env, &h))
			if amboy.IsDuplicateJobError(err) {
				collisions++
				continue
			}
			catcher.Add(err)

			attemptsUsed += h.ProvisionAttempts
			jobsSubmitted++
		}

		grip.Info(message.Fields{
			"provisioning_hosts": len(hosts),
			"throttle":           hostInitSettings.ProvisioningThrottle,
			"jobs_submitted":     jobsSubmitted,
			"total_attempts":     attemptsUsed,
			"duplicates_seen":    collisions,
			"message":            "host provisioning setup",
		})

		catcher.Add(queue.Put(ctx, NewCloudHostReadyJob(env, utility.RoundPartOfMinute(30).Format(TSFormat))))

		return catcher.Resolve()
	}
}

// PopulateHostJasperRestartJobs enqueues the jobs to restart the Jasper service
// on the host.
func PopulateHostJasperRestartJobs(env evergreen.Environment) amboy.QueueOperation {
	return func(ctx context.Context, queue amboy.Queue) error {
		flags, err := evergreen.GetServiceFlags()
		if err != nil {
			return errors.WithStack(err)
		}

		if flags.HostInitDisabled {
			grip.InfoWhen(sometimes.Percent(evergreen.DegradedLoggingPercent), message.Fields{
				"message": "host init disabled",
				"impact":  "existing hosts are not provisioned with new Jasper services",
				"mode":    "degraded",
			})
			return nil
		}

		if err = host.UpdateAll(host.NeedsReprovisioningLocked(time.Now()), bson.M{"$unset": bson.M{
			host.ReprovisioningLockedKey: false,
		}}); err != nil {
			grip.Error(message.WrapError(err, message.Fields{
				"message":   "problem updating hosts with elapsed last communication time",
				"operation": "reprovisioning hosts",
				"impact":    "hosts cannot be reprovisioned",
			}))
			return errors.WithStack(err)
		}

		expiringHosts, err := host.FindByExpiringJasperCredentials(expirationCutoff)
		if err != nil {
			grip.Error(message.WrapError(err, message.Fields{
				"operation": "Jasper service restart",
				"cron":      jasperRestartJobName,
				"impact":    "existing hosts will not have their Jasper services restarted",
			}))
			return errors.Wrap(err, "problem finding hosts with expiring credentials")
		}
		catcher := grip.NewBasicCatcher()
		for _, h := range expiringHosts {
			if err = h.SetNeedsJasperRestart(evergreen.User); err != nil {
				catcher.Add(errors.Wrapf(err, "problem marking host as needing Jasper service restarted"))
				continue
			}
		}
		if catcher.HasErrors() {
			return errors.Wrap(catcher.Resolve(), "error updating hosts with expiring credentials")
		}

		hosts, err := host.FindByNeedsJasperRestart()
		if err != nil {
			grip.Error(message.WrapError(err, message.Fields{
				"operation": "Jasper service restart",
				"cron":      jasperRestartJobName,
				"impact":    "existing hosts will not have their Jasper services restarted",
			}))
			return errors.Wrap(err, "problem finding hosts that need their Jasper service restarted")
		}

		ts := utility.RoundPartOfHour(0).Format(TSFormat)
		for _, h := range hosts {
			expiration, err := h.JasperCredentialsExpiration(ctx, env)
			if err != nil {
				catcher.Add(errors.Wrapf(err, "problem getting expiration time on credentials for host %s", h.Id))
				continue
			}

			catcher.Add(queue.Put(ctx, NewJasperRestartJob(env, h, expiration, h.Distro.BootstrapSettings.Communication == distro.CommunicationMethodRPC, ts, 0)))
		}

		return catcher.Resolve()
	}
}

// PopulateHostProvisioningConversionJobs enqueues the jobs to convert the host
// provisioning type.
func PopulateHostProvisioningConversionJobs(env evergreen.Environment) amboy.QueueOperation {
	return func(ctx context.Context, queue amboy.Queue) error {
		flags, err := evergreen.GetServiceFlags()
		if err != nil {
			return errors.WithStack(err)
		}

		if flags.HostInitDisabled {
			grip.InfoWhen(sometimes.Percent(evergreen.DegradedLoggingPercent), message.Fields{
				"message": "host init disabled",
				"impact":  "existing hosts that need to be converted to a different provisioning type are not being reprovisioned",
				"mode":    "degraded",
			})
			return nil
		}

		if err = host.UpdateAll(host.NeedsReprovisioningLocked(time.Now()), bson.M{"$unset": bson.M{
			host.ReprovisioningLockedKey: false,
		}}); err != nil {
			grip.Error(message.WrapError(err, message.Fields{
				"message":   "problem updating hosts with elapsed last communication time",
				"operation": "reprovisioning hosts",
				"impact":    "hosts cannot be reprovisioned",
			}))
			return errors.WithStack(err)
		}

		hosts, err := host.FindByShouldConvertProvisioning()
		if err != nil {
			grip.Error(message.WrapError(err, message.Fields{
				"operation": "reprovisioning hosts",
				"impact":    "existing hosts will not have their provisioning methods changed",
			}))
			return errors.Wrap(err, "problem finding hosts that need reprovisioning")
		}

		ts := utility.RoundPartOfMinute(0).Format(TSFormat)
		catcher := grip.NewBasicCatcher()
		for _, h := range hosts {
			switch h.NeedsReprovision {
			case host.ReprovisionToLegacy:
				catcher.Add(queue.Put(ctx, NewConvertHostToLegacyProvisioningJob(env, h, ts, 0)))
			case host.ReprovisionToNew:
				catcher.Add(queue.Put(ctx, NewConvertHostToNewProvisioningJob(env, h, ts, 0)))
			}
		}

		return catcher.Resolve()
	}
}

func PopulateBackgroundStatsJobs(env evergreen.Environment, part int) amboy.QueueOperation {
	return func(ctx context.Context, queue amboy.Queue) error {
		flags, err := evergreen.GetServiceFlags()
		if err != nil {
			grip.Alert(message.WrapError(err, message.Fields{
				"message":   "problem fetching service flags",
				"operation": "background stats",
			}))
			return err
		}

		if flags.BackgroundStatsDisabled {
			grip.InfoWhen(sometimes.Percent(evergreen.DegradedLoggingPercent), message.Fields{
				"message": "background stats collection disabled",
				"impact":  "host, task, latency, amboy, and notification stats disabled",
				"mode":    "degraded",
			})
			return nil
		}

		catcher := grip.NewBasicCatcher()
		ts := utility.RoundPartOfMinute(part).Format(TSFormat)

		catcher.Add(queue.Put(ctx, NewRemoteAmboyStatsCollector(env, ts)))
		catcher.Add(queue.Put(ctx, NewHostStatsCollector(ts)))
		catcher.Add(queue.Put(ctx, NewTaskStatsCollector(ts)))
		catcher.Add(queue.Put(ctx, NewLatencyStatsCollector(ts, time.Minute)))
		catcher.Add(queue.Put(ctx, NewNotificationStatsCollector(ts)))
		catcher.Add(queue.Put(ctx, NewQueueStatsCollector(ts)))

		return catcher.Resolve()
	}
}

func PopulatePeriodicNotificationJobs(parts int) amboy.QueueOperation {
	return func(ctx context.Context, queue amboy.Queue) error {
		flags, err := evergreen.GetServiceFlags()
		if err != nil {
			return errors.WithStack(err)
		}
		if flags.AlertsDisabled {
			return nil
		}

		ts := utility.RoundPartOfHour(parts).Format(TSFormat)
		catcher := grip.NewBasicCatcher()
		catcher.Add(queue.Put(ctx, NewSpawnhostExpirationWarningsJob(ts)))
		catcher.Add(queue.Put(ctx, NewVolumeExpirationWarningsJob(ts)))
		return catcher.Resolve()
	}
}

func PopulateCacheHistoricalTestDataJob(part int) amboy.QueueOperation {
	return func(ctx context.Context, queue amboy.Queue) error {
		flags, err := evergreen.GetServiceFlags()
		if err != nil {
			return errors.WithStack(err)
		}
		if flags.CacheStatsJobDisabled {
			grip.InfoWhen(sometimes.Percent(evergreen.DegradedLoggingPercent), message.Fields{
				"message": "cache stats job is disabled",
				"impact":  "pre-computed test and task stats are not updated",
				"mode":    "degraded",
			})
			return nil
		}

		projects, err := model.FindAllTrackedProjectRefs()
		if err != nil {
			return errors.WithStack(err)
		}

		ts := utility.RoundPartOfDay(part).Format(TSFormat)

		catcher := grip.NewBasicCatcher()
		for _, project := range projects {
			if !project.Enabled || project.DisabledStatsCache {
				continue
			}

			catcher.Add(queue.Put(ctx, NewCacheHistoricalTestDataJob(project.Identifier, ts)))
		}

		return catcher.Resolve()
	}
}

func PopulateSpawnhostExpirationCheckJob() amboy.QueueOperation {
	return func(ctx context.Context, queue amboy.Queue) error {
		hosts, err := host.FindSpawnhostsWithNoExpirationToExtend()
		if err != nil {
			return err
		}

		catcher := grip.NewBasicCatcher()
		for _, h := range hosts {
			ts := utility.RoundPartOfHour(0).Format(TSFormat)
			catcher.Add(queue.Put(ctx, NewSpawnhostExpirationCheckJob(ts, &h)))
		}

		return catcher.Resolve()
	}
}

func PopulateVolumeExpirationJob() amboy.QueueOperation {
	return func(ctx context.Context, queue amboy.Queue) error {
		volumes, err := host.FindVolumesToDelete(time.Now())
		if err != nil {
			return errors.Wrap(err, "can't get volumes to delete")
		}

		catcher := grip.NewBasicCatcher()
		for _, v := range volumes {
			ts := utility.RoundPartOfHour(0).Format(TSFormat)
			catcher.Add(queue.Put(ctx, NewVolumeDeletionJob(ts, &v)))
		}

		return catcher.Resolve()
	}
}

func PopulateLocalQueueJobs(env evergreen.Environment) amboy.QueueOperation {
	return func(ctx context.Context, queue amboy.Queue) error {
		catcher := grip.NewBasicCatcher()
		catcher.Add(queue.Put(ctx, NewJasperManagerCleanup(utility.RoundPartOfMinute(0).Format(TSFormat), env)))
		flags, err := evergreen.GetServiceFlags()
		if err != nil {
			grip.Alert(message.WrapError(err, message.Fields{
				"message":   "problem fetching service flags",
				"operation": "system stats",
			}))
			catcher.Add(err)
			return catcher.Resolve()
		}

		if flags.BackgroundStatsDisabled {
			grip.InfoWhen(sometimes.Percent(evergreen.DegradedLoggingPercent), message.Fields{
				"message": "system stats",
				"impact":  "memory, cpu, runtime stats",
				"mode":    "degraded",
			})
			return nil
		}

		catcher.Add(queue.Put(ctx, NewSysInfoStatsCollector(fmt.Sprintf("sys-info-stats-%s", utility.RoundPartOfMinute(30).Format(TSFormat)))))
		catcher.Add(queue.Put(ctx, NewLocalAmboyStatsCollector(env, fmt.Sprintf("amboy-local-stats-%s", utility.RoundPartOfMinute(0).Format(TSFormat)))))
		return catcher.Resolve()

	}
}

func PopulatePeriodicBuilds(part int) amboy.QueueOperation {
	return func(ctx context.Context, queue amboy.Queue) error {
		projects, err := model.FindPeriodicProjects()
		if err != nil {
			return errors.Wrap(err, "error finding periodic projects")
		}
		catcher := grip.NewBasicCatcher()
		for _, project := range projects {
			for _, definition := range project.PeriodicBuilds {
				// schedule the job if we want it to start before the next time this cron runs
				if time.Now().Add(15 * time.Minute).After(definition.NextRunTime) {
					catcher.Add(queue.Put(ctx, NewPeriodicBuildJob(project.Identifier, definition.ID, definition.NextRunTime)))
				}
			}
		}
		return catcher.Resolve()
	}
}

// PopulateUserDataDoneJobs enqueues the jobs to check whether a spawn host
// provisioning with user data is done running its user data script yet.
func PopulateUserDataDoneJobs(env evergreen.Environment) amboy.QueueOperation {
	return func(ctx context.Context, queue amboy.Queue) error {
		hosts, err := host.FindUserDataSpawnHostsProvisioning()
		if err != nil {
			return errors.Wrap(err, "error finding user data hosts that are still provisioning")
		}
		catcher := grip.NewBasicCatcher()
		ts := utility.RoundPartOfMinute(15)
		for _, h := range hosts {
			catcher.Add(queue.Put(ctx, NewUserDataDoneJob(env, h.Id, ts)))
		}
		return catcher.Resolve()
	}
}

// PopulateSSHKeyUpdates updates the remote SSH keys in the cloud providers and
// static hosts.
func PopulateSSHKeyUpdates(env evergreen.Environment) amboy.QueueOperation {
	return func(ctx context.Context, queue amboy.Queue) error {
		catcher := grip.NewBasicCatcher()
		ts := utility.RoundPartOfHour(0).Format(TSFormat)
		settings := env.Settings()

		allRegions := map[string]bool{}
		for _, key := range settings.Providers.AWS.EC2Keys {
			allRegions[key.Region] = true
		}
		// Enqueue jobs to update SSH keys in the cloud provider.
		updateRegions := map[string]bool{}
		for _, key := range settings.SSHKeyPairs {
			for region := range allRegions {
				if utility.StringSliceContains(key.EC2Regions, region) {
					continue
				}
				updateRegions[region] = true
			}
		}
		for region := range updateRegions {
			catcher.Wrap(queue.Put(ctx, NewCloudUpdateSSHKeysJob(evergreen.ProviderNameEc2Fleet, region, ts)), "could not enqueue jobs to update cloud provider SSH keys")
		}

		// Enqueue jobs to update authorized keys on static hosts.
		hosts, err := host.FindStaticNeedsNewSSHKeys(settings)
		if err != nil {
			catcher.Wrap(err, "could not find hosts that need to update their SSH keys")
			return catcher.Resolve()
		}
		for _, h := range hosts {
			catcher.Wrap(queue.Put(ctx, NewStaticUpdateSSHKeysJob(h, ts)), "could not enqueue jobs to update static host SSH keys")
		}

		return catcher.Resolve()
	}
}

func PopulateReauthorizationJobs(env evergreen.Environment) amboy.QueueOperation {
	return func(ctx context.Context, queue amboy.Queue) error {
		if !env.UserManagerInfo().CanReauthorize {
			return nil
		}

		flags, err := evergreen.GetServiceFlags()
		if err != nil {
			return errors.WithStack(err)
		}
		if flags.BackgroundReauthDisabled {
			grip.InfoWhen(sometimes.Percent(evergreen.DegradedLoggingPercent), message.Fields{
				"message": "background reauth is disabled",
				"impact":  "users will reauth on page loads after periodic auth expiration",
				"mode":    "degraded",
			})
			return nil
		}

		reauthAfter := time.Duration(env.Settings().AuthConfig.BackgroundReauthMinutes) * time.Minute
		if reauthAfter == 0 {
			reauthAfter = defaultBackgroundReauth
		}
		users, err := user.FindNeedsReauthorization(reauthAfter, maxReauthAttempts)
		if err != nil {
			return err
		}

		catcher := grip.NewBasicCatcher()
		ts := utility.RoundPartOfHour(0).Format(TSFormat)
		for _, user := range users {
			catcher.Wrap(queue.Put(ctx, NewReauthorizationJob(env, &user, ts)), "could not enqueue jobs to reauthorize users")
		}

		return catcher.Resolve()
	}
}

func PopulateDataCleanupJobs(env evergreen.Environment) amboy.QueueOperation {
	return func(ctx context.Context, queue amboy.Queue) error {
		flags, err := evergreen.GetServiceFlags()
		if err != nil {
			return errors.WithStack(err)
		}
		if flags.BackgroundCleanupDisabled {
			grip.InfoWhen(sometimes.Percent(evergreen.DegradedLoggingPercent), message.Fields{
				"message": "background data cleanup",
				"impact":  "data will accumulate",
				"mode":    "degraded",
			})
			return nil
		}

		catcher := grip.NewBasicCatcher()
		catcher.Add(queue.Put(ctx, NewTestResultsCleanupJob(utility.RoundPartOfMinute(2))))
		catcher.Add(queue.Put(ctx, NewTestLogsCleanupJob(utility.RoundPartOfMinute(2))))

		return catcher.Resolve()
	}
}<|MERGE_RESOLUTION|>--- conflicted
+++ resolved
@@ -4,11 +4,7 @@
 	"context"
 	"fmt"
 	"math/rand"
-<<<<<<< HEAD
 	"sort"
-	"strings"
-=======
->>>>>>> 52da3b91
 	"time"
 
 	"github.com/evergreen-ci/evergreen"
